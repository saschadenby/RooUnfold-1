
#!/usr/bin/env python
# ==============================================================================
#  File and Version Information:
#       $Id$
#
#  Description:
#       Simple example usage of the RooUnfold package using toy MC.
#
#  Author: Tim Adye <T.J.Adye@rl.ac.uk>
#
# ==============================================================================

infname = "hist_tmp.root"

def prepare(smear,write):

  truthBins = 40
  recoBins = 40
  xmin = -10.0
  xmax = 10.0

  import ROOT

  response= ROOT.RooUnfoldResponse (recoBins, xmin, xmax, truthBins, xmin, xmax);

  nevents = 100000
  
  # The histograms that are used to validate the unfolding result.
  sig_theory= ROOT.TH1D ("sig_theory", "Test Truth",    truthBins, xmin, xmax);
  sig_theory_alt= ROOT.TH1D ("sig_theory_alt", "Test Truth",    truthBins, xmin, xmax);

  # The histograms that will be unfolded.
  sigbkg_reco= ROOT.TH1D ("sigbkg_reco", "Test Measured", recoBins, xmin, xmax);
  sigbkg_reco_alt= ROOT.TH1D ("sigbkg_reco_alt", "Test Measured", recoBins, xmin, xmax);
  
  # The histogram containing the background that is needed for the unfolding.
  bkg_reco= ROOT.TH1D ("bkg", "Test Bkg",    recoBins, xmin, xmax);


  #  Train with a Breit-Wigner, mean 0.3 and width 2.5.
  for i in range(nevents):
    xt= ROOT.gRandom.BreitWigner (0.3, 2.5);
    x= smear (xt);
    if x!=None:
      response.Fill (x, xt);
    else:
      response.Miss (xt);

    xt2= ROOT.gRandom.BreitWigner (0.3, 2.5);
    x2 = smear(xt2)
    sig_theory.Fill(xt2)

    if x2!=None: sigbkg_reco.Fill(x2)
      
  #  Test with a Gaussian, mean 0 and width 2.
  for i in range(nevents):
    xt= ROOT.gRandom.Gaus (0.0, 2.0)
    x= smear (xt);
    sig_theory_alt.Fill(xt);
    if x!=None: sigbkg_reco_alt.Fill(x);

  for i in range(nevents):
    x= ROOT.gRandom.Uniform (-10,10.)
    bkg_reco.Fill(x)
    xd= ROOT.gRandom.Uniform (-10,10.)    
    sigbkg_reco.Fill(xd)
    sigbkg_reco_alt.Fill(xd)

  histograms = {"sig_theory":sig_theory,
                "sig_theory_alt":sig_theory_alt,
                "sigbkg_reco":sigbkg_reco,
                "sigbkg_reco_alt":sigbkg_reco_alt,
                "sig_response":response.Hresponse(),
                "sig_reco":response.Hmeasured(),
                "sig_truth":response.Htruth(),
                "bkg_reco":bkg_reco}

  if write:
    infile = ROOT.TFile.Open(infname,"RECREATE")
    clones = []
    for k in histograms.keys():
      clone = histograms[k].Clone()
      clone.SetName(k)
      clone.SetDirectory(infile)
      clones.append(clone)
    infile.Write()
    infile.Close()

  for h in histograms.values():
    h.SetDirectory(0)

  return histograms

def algorithm(method):

  import ROOT
  alg = None
  if method == "bayes":
    alg= ROOT.RooUnfolding.kBayes;
  elif method == "bbb":
    alg= ROOT.RooUnfolding.kBinByBin;
  elif method == "inv":
    alg= ROOT.RooUnfolding.kInvert;
  elif method == "svd":
    alg= ROOT.RooUnfolding.kSVD;
  elif method == "root":
    alg= ROOT.RooUnfolding.kTUnfold;
  elif method == "ids":
    alg= ROOT.RooUnfolding.kIDS;
  return alg

def makeAuxWorkspace():
  # Create the measurement
  import ROOT
  meas = ROOT.RooStats.HistFactory.Measurement("unfolding", "unfolding")
 
  meas.SetPOI( "mu" )
  meas.AddConstantParam("Lumi")
 
  meas.SetLumi( 1.0 )
  meas.SetLumiRelErr( 0.10 )
  meas.SetExportOnly( False )

  ##############################################################################
  # Create the reco signal region
  srt = ROOT.RooStats.HistFactory.Channel( "SRtruth" )
  srt.SetStatErrorConfig( 0.005, "Poisson" )
  # Create the signal sample
  signal_truth = ROOT.RooStats.HistFactory.Sample( "sig_truth", "sig_truth", infname )
  signal_truth.GetStatError().Activate(True);  
  signal_truth.AddNormFactor( "mu", 1, 0, 3 )
  srt.AddSample( signal_truth )
  meas.AddChannel( srt )
  ##############################################################################    

  ##############################################################################
  # Create the response mapping
  response = ROOT.RooStats.HistFactory.Channel( "response" )
  sample = ROOT.RooStats.HistFactory.Sample( "sig_response", "sig_response", infname )
  sample.GetStatError().Activate(False);  
  response.AddSample( sample )  
  meas.AddChannel( response )
  
  truthRegion = ROOT.RooStats.HistFactory.Channel( "truth" )
  sig_theory = ROOT.RooStats.HistFactory.Sample( "sig_theory", "sig_theory", infname )
  sig_theory.GetStatError().Activate(False);  
  truthRegion.AddSample( sig_theory )  
  sig_theory_alt = ROOT.RooStats.HistFactory.Sample( "sig_theory_alt", "sig_theory_alt", infname )
  sig_theory_alt.GetStatError().Activate(False);  
  truthRegion.AddSample( sig_theory_alt )  
  meas.AddChannel( truthRegion )
  ##############################################################################  
 
  # Collect the histograms from their files,
  # print some output, 
  meas.CollectHistograms()
 
  # Now, do the measurement
  ws = ROOT.RooStats.HistFactory.MakeModelAndMeasurementFast( meas );
  return ws

def makeWorkspace():
  # Create the measurement
  import ROOT
  meas = ROOT.RooStats.HistFactory.Measurement("unfolding", "unfolding")
 
  meas.SetPOI( "mu" )
  meas.AddConstantParam("Lumi")
 
  meas.SetLumi( 1.0 )
  meas.SetLumiRelErr( 0.10 )
  meas.SetExportOnly( False )

  ##############################################################################
  # Create the reco signal region
  sr = ROOT.RooStats.HistFactory.Channel( "SRreco" )
  sr.SetStatErrorConfig( 0.005, "Poisson" )
  # Create the signal sample
  signal = ROOT.RooStats.HistFactory.Sample( "sig_reco", "sig_reco", infname )
  signal.GetStatError().Activate(True);  
  signal.AddNormFactor( "mu", 1, 0, 3 )
  sr.AddSample( signal )
  # Background 
  background = ROOT.RooStats.HistFactory.Sample( "bkg_reco", "bkg_reco", infname )
  sr.AddSample( background )
  # Data 
  sr.SetData( "sigbkg_reco_alt", infname )
  meas.AddChannel( sr )
  ##############################################################################

  # Collect the histograms from their files,
  # print some output, 
  meas.CollectHistograms()
 
  # Now, do the measurement
  ws = ROOT.RooStats.HistFactory.MakeModelAndMeasurementFast( meas );
  return ws

def loadws(fname,wsname):
  import ROOT
  f = ROOT.TFile.Open(fname,"READ")
  ws = f.Get(wsname).Clone()
  f.Close()
  return ws

def wsimport(ws,obj):
  import ROOT
  getattr(ws,"import")(obj,
                       ROOT.RooFit.RenameVariable("obs_x_response","obs_reco"),
                       ROOT.RooFit.RenameVariable("obs_y_response","obs_truth"),
                       ROOT.RooFit.RenameVariable("obs_x_SRtruth","obs_truth"),
                       ROOT.RooFit.RenameVariable("obs_x_truth","obs_truth"),
                       ROOT.RooFit.RenameVariable("obs_x_SRreco","obs_reco"))
  

def makeFinalWorkspace(method,mainws,auxws,regparm):
  import ROOT
  helpws = ROOT.RooWorkspace("helper","helper")
  
  allvars = ROOT.RooArgSet()
  allvars.add(auxws.obj("obs_x_SRtruth"))
  sig_truth_dataset = auxws.pdf("model_SRtruth").generate(allvars,100,True)
  sig_truth_dataset.SetName("sig_truth_dataset")

  sig_response = auxws.function("sig_response_response_nominal")
  sig_response.SetName("sig_response")
  sig_theory = auxws.function("sig_theory_alt_truth_nominal")
  sig_theory.SetName("sig_theory")
  sigbkg_reco_dataset = mainws.data("obsData")
  sigbkg_reco_dataset.SetName("sigbkg_reco_dataset")
  sig_truth = auxws.function("L_x_sig_truth_SRtruth_overallSyst_x_StatUncert")
  sig_truth.SetName("sig_truth")
  sig_reco = mainws.function("L_x_sig_reco_SRreco_overallSyst_x_StatUncert")
  sig_reco.SetName("sig_reco")
  bkg_reco = mainws.function("L_x_bkg_reco_SRreco_overallSyst_x_Exp")
  bkg_reco.SetName("bkg_reco")
  mc = auxws.obj("ModelConfig")

  wsimport(helpws,sig_theory)
  wsimport(helpws,sig_response)
  wsimport(helpws,sig_truth)
  wsimport(helpws,sig_reco)
  wsimport(helpws,bkg_reco)
  wsimport(helpws,sigbkg_reco_dataset)
  wsimport(helpws,sig_truth_dataset)

  sig_response = helpws.function("sig_response")
  sig_theory = helpws.function("sig_theory")
  sigbkg_reco_dataset = helpws.data("sigbkg_reco_dataset").binnedClone()
  sigbkg_reco_dataset.SetName("sigbkg_reco_dataset")
  sig_truth_dataset = helpws.data("sig_truth_dataset")
  sig_truth = helpws.function("sig_truth")
  sig_reco = helpws.function("sig_reco")
  bkg_reco = helpws.function("bkg_reco")
  
  unfold_response = ROOT.RooFitUnfoldResponse("unfold_response","unfold_response",sig_response,sig_truth,sig_reco,0,helpws.var("obs_truth"),helpws.var("obs_reco"))

  sigbkg_reco = unfold_response.makeHistFunc(sigbkg_reco_dataset)
  sigbkg_reco.SetName("sigbkg_reco_dataset")
  sig_reco_dataset = unfold_response.makeHistSum(sigbkg_reco,bkg_reco,1.,-1.)
  sig_reco_dataset.func().SetName("sig_reco_dataset")
  
  if method == ROOT.RooUnfolding.kBayes:
    unfold= ROOT.RooFitUnfoldBayes     (unfold_response, sig_reco_dataset, regparm);     #  OR
  elif method == ROOT.RooUnfolding.kBinByBin:
    unfold= ROOT.RooFitUnfoldBinByBin     (unfold_response, sig_reco_dataset);     #  OR    
  elif method  == ROOT.RooUnfolding.kInvert:
    unfold= ROOT.RooFitUnfoldInvert     (unfold_response, sig_reco_dataset);     #  OR    
  elif method == ROOT.RooUnfolding.kSVD:
    unfold= ROOT.RooFitUnfoldSvd     (unfold_response, sig_reco_dataset, regparm);     #  OR
  elif method == ROOT.RooUnfolding.kTUnfold:
    unfold= ROOT.RooFitUnfoldTUnfold     (unfold_response, sig_reco_dataset);     #  OR    
  elif method == ROOT.RooUnfolding.kIDs:
    unfold= ROOT.RooFitUnfoldIds     (unfold_response, sig_reco_dataset, regparm);     #  OR      
  
  sig_theory_hist = unfold_response.makeHist(sig_theory)

  unfold.PrintTable(ROOT.cout,sig_theory_hist)

  unfoldpdf = ROOT.RooUnfoldPdf("unfolding","unfolding",unfold)
  components = ROOT.RooArgList()
  components.add(unfoldpdf)
  for constr in ROOT.RooUnfolding.matchingObjects(mainws.allPdfs(),"gamma_stat_.*_constraint"):
    components.add(constr)
  for constr in ROOT.RooUnfolding.matchingObjects(auxws.allPdfs(),"gamma_stat_.*_constraint"):
    components.add(constr)
  pdf = ROOT.RooProdPdf("mainPdf","mainPdf",components)
  
  ws = ROOT.RooWorkspace("workspace","workspace")
  ROOT.RooUnfolding.importToWorkspace(ws,sig_theory)
  ROOT.RooUnfolding.importToWorkspace(ws,sig_reco)
  ROOT.RooUnfolding.importToWorkspace(ws,pdf)
  ROOT.RooUnfolding.importToWorkspace(ws,sig_truth_dataset)
  ROOT.RooUnfolding.importToWorkspace(ws,sigbkg_reco_dataset)
  ws.var("obs_truth").setConstant(True)

  return ws

    
def makePlots(outdir,ws,obsname,hist_truth,hist_reco,label):
  import ROOT

  unfoldpdf = ws.pdf("unfold")
  unfolding = unfoldpdf.unfolding()

  sig_truth = ws.function("sig_theory")
  sig_reco = ws.function("sig_reco")
  data_minus_bkg_reco = ws.function("unfold_data_minus_bkg")
  bkg_reco = ws.function("bkg_reco")
  asm_reco = ws.function("asm_reco")

  allVars = ROOT.RooArgList(ws.allVars())
  sysVars = ROOT.RooArgList()

  obs_var = ws.var("obs_truth")
  

  for v in allVars:

    if "alpha_" in v.GetName():
      sysVars.add(v)

  prefit_all = ROOT.RooFitResult.prefitResult(allVars)
  prefit_sys = ROOT.RooFitResult.prefitResult(sysVars)
  obs_truth = ws.var(obsname+"_truth")
  plot_truth = obs_truth.frame(ROOT.RooFit.Title(obs_truth.GetTitle() +", "+label))
  plot_truth.SetYTitle("Number of Events")
  plot_truth.SetMinimum(0)
  copyBinning(hist_truth,plot_truth)  
  nexp = unfoldpdf.expectedEvents(0)
  unfoldpdf.plotOn(plot_truth,ROOT.RooFit.Invisible(),ROOT.RooFit.DrawOption("P"))
  unfoldpdf.plotOn(plot_truth,ROOT.RooFit.LineColor(0),ROOT.RooFit.FillColor(ROOT.kGray),ROOT.RooFit.FillStyle(1001),ROOT.RooFit.Name("unfold_graph_sys"),ROOT.RooFit.VisualizeError(prefit_sys),
                   ROOT.RooFit.Normalization(nexp,ROOT.RooAbsReal.NumEvent),ROOT.RooFit.NormRange("full"))
  unfoldpdf.plotOn(plot_truth,ROOT.RooFit.LineColor(ROOT.kBlack),ROOT.RooFit.Name("unfold_graph"),ROOT.RooFit.MarkerColor(ROOT.kBlack),ROOT.RooFit.MarkerSize(1),ROOT.RooFit.MarkerStyle(20),ROOT.RooFit.DrawOption("P"),ROOT.RooFit.VisualizeError(prefit_all),
                   ROOT.RooFit.Normalization(nexp,ROOT.RooAbsReal.NumEvent),ROOT.RooFit.NormRange("full"))
  sig_truth.plotOn(plot_truth,ROOT.RooFit.LineColor(ROOT.kRed),ROOT.RooFit.FillColor(ROOT.kRed),ROOT.RooFit.FillStyle(3345),ROOT.RooFit.Name("sig_truth_graph"),
                   ROOT.RooFit.Normalization(nexp,ROOT.RooAbsReal.NumEvent),ROOT.RooFit.NormRange("full"))
  canvas_truth = ROOT.TCanvas("unfolded","unfolded")
  plot_truth.Draw()
  leg_truth = ROOT.TLegend(0.7, 0.7, 0.9, 0.9)
  leg_truth.SetLineWidth(0)
  leg_truth.SetFillStyle(0)
  leg_truth.AddEntry( plot_truth.findObject("sig_truth_graph"), "Theory Prediction", "l" )
  leg_truth.AddEntry( plot_truth.findObject("unfold_graph"), "Unfolded Signal", "pe" )
  leg_truth.AddEntry( plot_truth.findObject("unfold_graph_sys"), "Unfolded Signal, Sys. Uncertainty", "f" )  
  leg_truth.Draw()
  canvas_truth.SaveAs(pjoin(outdir,"unfolded.pdf"))
  canvas_truth.SaveAs(pjoin(outdir,"unfolded.root"))
  canvas_truth.SaveAs(pjoin(outdir,"unfolded.C"))
  canvas_truth.SaveAs(pjoin(outdir,"unfolded.png"))
  
  obs_reco = ws.var(obsname+"_reco")
  plot_reco = obs_reco.frame(ROOT.RooFit.Title(obs_reco.GetTitle() +", "+label))
  plot_reco.SetYTitle("Number of Events")
  plot_reco.SetMinimum(0)
  copyBinning(hist_reco,plot_reco)
  data_minus_bkg_reco.plotOn(plot_reco,ROOT.RooFit.Name("data_minus_bkg_reco_graph"),
                             ROOT.RooFit.MarkerColor(1),ROOT.RooFit.MarkerSize(1),ROOT.RooFit.MarkerStyle(20),ROOT.RooFit.DrawOption("P"),ROOT.RooFit.VisualizeError(prefit_all))
  sig_reco.plotOn           (plot_reco,ROOT.RooFit.LineColor(ROOT.kRed),ROOT.RooFit.Name("sig_reco_graph"),ROOT.RooFit.Normalization(hist_reco.Integral(),ROOT.RooAbsReal.NumEvent),ROOT.RooFit.NormRange("full"))
  canvas_reco = ROOT.TCanvas("reco","reco")
  plot_reco.Draw()
  leg_reco = ROOT.TLegend(0.7, 0.8, 0.9, 0.9)
  leg_reco.SetLineWidth(0)
  leg_reco.SetFillStyle(0)
  leg_reco.AddEntry( plot_reco.findObject("data_minus_bkg_reco_graph"), "Background Subtracted Data", "pe" )
  leg_reco.AddEntry( plot_reco.findObject("sig_reco_graph"), "Signal Reco Monte Carlo", "l" )
  leg_reco.Draw()
  canvas_reco.SaveAs(pjoin(outdir,"reco.pdf"))
  canvas_reco.SaveAs(pjoin(outdir,"reco.C"))    
  canvas_reco.SaveAs(pjoin(outdir,"reco.root"))  
  canvas_reco.SaveAs(pjoin(outdir,"reco.png"))



def makePlots_HistFactory(ws):
  import ROOT

  unfoldpdf = ws.pdf("unfolding")
  
  unfolding = unfoldpdf.unfolding()


  sig_response = ws.function("sig_response")
  sig_theory = ws.function("sig_theory")
  sigbkg_reco_dataset = ws.data("sigbkg_reco_dataset")
  sig_truth_dataset = ws.data("sig_truth_dataset")
  sig_truth = ws.function("sig_truth")
  sig_reco = ws.function("sig_reco")
  bkg_reco = ws.function("bkg_reco")

  obs_truth = ws.var("obs_truth")
  plot_truth = obs_truth.frame()
  sig_theory.plotOn(plot_truth,ROOT.RooFit.LineColor(ROOT.kRed),ROOT.RooFit.Name("sig_theory"))
  unfoldpdf.plotOn(plot_truth,ROOT.RooFit.Name("unfoldedpdf"))
  canvas_truth = ROOT.TCanvas("unfolded","unfolded")
  plot_truth.Draw()
  leg_truth = ROOT.TLegend(0.1, 0.8, 0.3, 0.9)
  leg_truth.AddEntry( plot_truth.findObject("sig_theory"), "Theory Prediction", "l" )
  leg_truth.AddEntry( plot_truth.findObject("unfoldedpdf"), "Unfolded Signal", "l" )
  leg_truth.Draw()
  canvas_truth.SaveAs("unfolded.pdf")
  canvas_truth.SaveAs("unfolded.png")
  
  sig_reco_hist = unfolding.response().Hmeasured()
  sigbkg_reco_hist = unfolding.response().makeHistSum(sig_reco_hist.func(),bkg_reco,1.,1.)
  obs_reco = sig_reco_hist.obs(0)
  plot_reco = obs_reco.frame()
  sigbkg_reco_dataset.plotOn(plot_reco,ROOT.RooFit.Name("data"))
  sigbkg_reco_hist.func().plotOn(plot_reco,ROOT.RooFit.LineColor(ROOT.kRed),ROOT.RooFit.Name("sigbkg_reco_hist"))
  canvas_reco = ROOT.TCanvas("reco","reco")
  plot_reco.Draw()
  leg_reco = ROOT.TLegend(0.1, 0.8, 0.3, 0.9)
  leg_reco.AddEntry( plot_reco.findObject("data"), "Data", "l" )
  leg_reco.AddEntry( plot_reco.findObject("sigbkg_reco_hist"), "Reco Monte Carlo", "l" )
  leg_reco.Draw()
  canvas_reco.SaveAs("reco.pdf")
  canvas_reco.SaveAs("reco.png")

def makePlots_RooUnfoldSpec(ws,spec):
  import ROOT

  unfoldpdf = ws.pdf("unfold")
  
  unfolding = unfoldpdf.unfolding()

  sig_response = ws.obj("response")
  sig_theory = ws.obj("sig_theory_hist_func")
  sigbkg_reco = ws.obj("sigbkg_reco_histfunc")
  sig_truth = ws.obj("sig_truth")
  sig_reco = ws.obj("unfold_data_minus_bkg")
  bkg_reco = ws.obj("bkg_histfunc")

  obs_truth = ws.var("obs_truth")
  plot_truth = obs_truth.frame()
  nexp = unfoldpdf.expectedEvents(0)

  sig_theory.plotOn(plot_truth,ROOT.RooFit.LineColor(ROOT.kRed),ROOT.RooFit.Name("sig_theory_graph"))
  unfoldpdf.plotOn(plot_truth,ROOT.RooFit.LineColor(ROOT.kBlue),ROOT.RooFit.Name("unfolded_data_graph"))
  #unfoldpdf.plotOn(plot_truth,ROOT.RooFit.Name("unfoldedpdf_graph"),ROOT.RooFit.Normalization(nexp,ROOT.RooAbsReal.NumEvent),ROOT.RooFit.NormRange("full"))
  canvas_truth = ROOT.TCanvas("unfolded","unfolded")
  plot_truth.Draw()
  leg_truth = ROOT.TLegend(0.1, 0.8, 0.3, 0.9)
  leg_truth.AddEntry( plot_truth.findObject("sig_theory_graph"), "Theory Prediction", "l" )
  leg_truth.AddEntry( plot_truth.findObject("unfolded_data_graph"), "Unfolded Signal", "l" )
  leg_truth.Draw()
  canvas_truth.SaveAs("unfolded.pdf")
  canvas_truth.SaveAs("unfolded.png")
  
  obs_reco = ws.var("obs_reco")
  plot_reco = obs_reco.frame()
  sigbkg_reco.plotOn(plot_reco,ROOT.RooFit.LineColor(ROOT.kRed),ROOT.RooFit.Name("sigbkg_reco_graph"))
  bkg_reco.plotOn(plot_reco,ROOT.RooFit.LineColor(ROOT.kBlue),ROOT.RooFit.Name("bkg_reco_graph"))
  canvas_reco = ROOT.TCanvas("reco","reco")
  plot_reco.Draw()
  leg_reco = ROOT.TLegend(0.1, 0.8, 0.3, 0.9)
  leg_reco.AddEntry( plot_reco.findObject("bkg_reco_graph"), "Background", "l" )
  leg_reco.AddEntry( plot_reco.findObject("sigbkg_reco_graph"), "Signal + Background", "l" )
  leg_reco.Draw()
  canvas_reco.SaveAs("reco.pdf")
  canvas_reco.SaveAs("reco.png")

def runFit(ws):
  mu = ws.var("mu")
  
  for var in ROOT.RooUnfolding.matchingObjects(ws.allVars(),"gamma_stat_.*"):
    var.setConstant(True)
  
  mu.setVal(1.02)
  unfolding = ws.pdf("unfolding")
  data = ws.data("asimovData")
  
  nps = ROOT.RooUnfolding.allVars(ws,"gamma_.*")
  unfolding.fitTo(data,ROOT.RooFit.GlobalObservables(nps))

def algorithm(method):
  import ROOT
  alg = None
  if method == "bayes":
    alg= ROOT.RooUnfolding.kBayes;
  elif method == "bbb":
    alg= ROOT.RooUnfolding.kBinByBin;
  elif method == "inv":
    alg= ROOT.RooUnfolding.kInvert;
  elif method == "svd":
    alg= ROOT.RooUnfolding.kSVD;
  elif method == "root":
    alg= ROOT.RooUnfolding.kTUnfold;
  elif method == "ids":
    alg= ROOT.RooUnfolding.kIDS;
  return alg

def main(args):
  from os.path import exists
  
  def smear(xt):
    from ROOT import gRandom
    xeff= 0.3 + (1.0-0.3)/20*(xt+10.0);  #  efficiency
    x= gRandom.Rndm();
    if x>xeff: return None;
    xsmear= gRandom.Gaus(args.bias,args.smear);     #  bias and smear
    return xt+xsmear;

  import ROOT
  if args.mode == "HistFactory":
    prepare(smear,True)
  
    if exists("ws-aux.root") and exists("ws.root"):
      mainws = loadws("ws.root","combined")
      auxws = loadws("ws-aux.root","combined")
    else:
      mainws = makeWorkspace()
      auxws = makeAuxWorkspace()
      mainws.writeToFile("ws.root")
      auxws.writeToFile("ws-aux.root")
  
    ROOT.RooUnfoldResponse
    
    ROOT.RooUnfolding.setGammaUncertainties(mainws)
    ROOT.RooUnfolding.setGammaUncertainties(auxws)
  
    import sys
    ws = makeFinalWorkspace(algorithm(args.method),mainws,auxws,4)
  else:
    histograms = prepare(smear,False)

    spec = ROOT.RooUnfoldSpec("unfold","unfold",histograms["sig_truth"],"obs_truth",histograms["sig_reco"],"obs_reco",histograms["sig_response"],histograms["bkg_reco"],histograms["sigbkg_reco"],False,0.0005,False)
    
    # This line instantiates one of the subclasses specific to the unfolding algorithm.
    if args.regparm:
      pdf = spec.makePdf(algorithm(args.method),args.regparm)
    else:
      pdf = spec.makePdf(algorithm(args.method))

    theory = pdf.unfolding().response().makeHistFuncTruth(histograms["sig_theory"])

    # required to avoid python garbage collector messing up the RooDataHists added to gDirectory
    ROOT.gDirectory.Clear()
    
    test_truth = spec.makeHistogram(histograms["sig_theory"])

    # Here the first unfolding is performed.
    pdf.unfolding().PrintTable(ROOT.cout, test_truth)

<<<<<<< HEAD
    return
=======
>>>>>>> e857d507
    ws = ROOT.RooWorkspace("workspace","workspace")

    getattr(ws,"import")(pdf)

    getattr(ws,"import")(theory)

    ws.Print("t")

    # Explicitly free the memory that was allocated. 
    pdf.Delete()
    theory.Delete()

  ws.writeToFile("unfolding.root")
  
  if args.mode == "HistFactory":
    makePlots_HistFactory(ws)
  else:
    makePlots_RooUnfoldSpec(ws,spec)
  

  
if __name__=="__main__":
  from argparse import ArgumentParser
  parser = ArgumentParser(description="RooUnfold testing script")
  parser.add_argument("method",default="bbb",type=str)
  parser.add_argument("--regparm",type=float)
  parser.add_argument("--mode",choices=["RooUnfoldSpec","HistFactory"],default="RooUnfoldSpec",type=str)
  parser.add_argument("--bias",default=-2.5,type=float)
  parser.add_argument("--smear",default=.2,type=float)
  main(parser.parse_args())<|MERGE_RESOLUTION|>--- conflicted
+++ resolved
@@ -542,10 +542,6 @@
     # Here the first unfolding is performed.
     pdf.unfolding().PrintTable(ROOT.cout, test_truth)
 
-<<<<<<< HEAD
-    return
-=======
->>>>>>> e857d507
     ws = ROOT.RooWorkspace("workspace","workspace")
 
     getattr(ws,"import")(pdf)
