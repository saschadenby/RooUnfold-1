#!/usr/bin/env python
# ==============================================================================
#  File and Version Information:
#       $Id$
#
#  Description:
#       Simple example usage of the RooUnfold package using toy MC.
#
#  Author: Tim Adye <T.J.Adye@rl.ac.uk>
#
# ==============================================================================

infname = "hist_tmp.root"

def prepare(smear,write):

  import ROOT

  response= ROOT.RooUnfoldResponse (40, -10.0, 10.0);

  nevents = 100000
  
  # The histograms that are used to validate the unfolding result.
  sig_theory= ROOT.TH1D ("sig_theory", "Test Truth",    40, -10.0, 10.0);
  sig_theory_alt= ROOT.TH1D ("sig_theory_alt", "Test Truth",    40, -10.0, 10.0);

  # The histograms that will be unfolded.
  sigbkg_reco= ROOT.TH1D ("sigbkg_reco", "Test Measured", 40, -10.0, 10.0);
  sigbkg_reco_alt= ROOT.TH1D ("sigbkg_reco_alt", "Test Measured", 40, -10.0, 10.0);
  
  # The histogram containing the background that is needed for the unfolding.
  bkg_reco= ROOT.TH1D ("bkg", "Test Bkg",    40, -10.0, 10.0);


  #  Train with a Breit-Wigner, mean 0.3 and width 2.5.
  for i in range(nevents):
    xt= ROOT.gRandom.BreitWigner (0.3, 2.5);
    x= smear (xt);
    if x!=None:
      response.Fill (x, xt);
    else:
      response.Miss (xt);

    xt2= ROOT.gRandom.BreitWigner (0.3, 2.5);
    x2 = smear(xt2)
    sig_theory.Fill(xt2)

    if x2!=None: sigbkg_reco.Fill(x2)
      
  #  Test with a Gaussian, mean 0 and width 2.
  for i in range(nevents):
    xt= ROOT.gRandom.Gaus (0.0, 2.0)
    x= smear (xt);
    sig_theory_alt.Fill(xt);
    if x!=None: sigbkg_reco_alt.Fill(x);

  for i in range(nevents):
    x= ROOT.gRandom.Uniform (-10,10.)
    bkg_reco.Fill(x)
    xd= ROOT.gRandom.Uniform (-10,10.)    
    sigbkg_reco.Fill(xd)
    sigbkg_reco_alt.Fill(xd)

  histograms = {"sig_theory":sig_theory,
                "sig_theory_alt":sig_theory_alt,
                "sigbkg_reco":sigbkg_reco,
                "sigbkg_reco_alt":sigbkg_reco_alt,
                "sig_response":response.Hresponse(),
                "sig_reco":response.Hmeasured(),
                "sig_truth":response.Htruth(),
                "bkg_reco":bkg_reco}

  if write:
    infile = ROOT.TFile.Open(infname,"RECREATE")
    clones = []
    for k in histograms.keys():
      clone = histograms[k].Clone()
      clone.SetName(k)
      clone.SetDirectory(infile)
      clones.append(clone)
    infile.Write()
    infile.Close()

  for h in histograms.values():
    h.SetDirectory(0)

  return histograms

def algorithm(method):

  import ROOT
  alg = None
  if method == "bayes":
    alg= ROOT.RooUnfolding.kBayes;
  elif method == "bbb":
    alg= ROOT.RooUnfolding.kBinByBin;
  elif method == "inv":
    alg= ROOT.RooUnfolding.kInvert;
  elif method == "svd":
    alg= ROOT.RooUnfolding.kSVD;
  elif method == "root":
    alg= ROOT.RooUnfolding.kTUnfold;
  elif method == "ids":
    alg= ROOT.RooUnfolding.kIDS;
  return alg

def makeAuxWorkspace():
  # Create the measurement
  import ROOT
  meas = ROOT.RooStats.HistFactory.Measurement("unfolding", "unfolding")
 
  meas.SetPOI( "mu" )
  meas.AddConstantParam("Lumi")
 
  meas.SetLumi( 1.0 )
  meas.SetLumiRelErr( 0.10 )
  meas.SetExportOnly( False )

  ##############################################################################
  # Create the reco signal region
  srt = ROOT.RooStats.HistFactory.Channel( "SRtruth" )
  srt.SetStatErrorConfig( 0.005, "Poisson" )
  # Create the signal sample
  signal_truth = ROOT.RooStats.HistFactory.Sample( "sig_truth", "sig_truth", infname )
  signal_truth.GetStatError().Activate(True);  
  signal_truth.AddNormFactor( "mu", 1, 0, 3 )
  srt.AddSample( signal_truth )
  meas.AddChannel( srt )
  ##############################################################################    

  ##############################################################################
  # Create the response mapping
  response = ROOT.RooStats.HistFactory.Channel( "response" )
  sample = ROOT.RooStats.HistFactory.Sample( "sig_response", "sig_response", infname )
  sample.GetStatError().Activate(False);  
  response.AddSample( sample )  
  meas.AddChannel( response )
  
  truthRegion = ROOT.RooStats.HistFactory.Channel( "truth" )
  sig_theory = ROOT.RooStats.HistFactory.Sample( "sig_theory", "sig_theory", infname )
  sig_theory.GetStatError().Activate(False);  
  truthRegion.AddSample( sig_theory )  
  sig_theory_alt = ROOT.RooStats.HistFactory.Sample( "sig_theory_alt", "sig_theory_alt", infname )
  sig_theory_alt.GetStatError().Activate(False);  
  truthRegion.AddSample( sig_theory_alt )  
  meas.AddChannel( truthRegion )
  ##############################################################################  
 
  # Collect the histograms from their files,
  # print some output, 
  meas.CollectHistograms()
 
  # Now, do the measurement
  ws = ROOT.RooStats.HistFactory.MakeModelAndMeasurementFast( meas );
  return ws

def makeWorkspace():
  # Create the measurement
  import ROOT
  meas = ROOT.RooStats.HistFactory.Measurement("unfolding", "unfolding")
 
  meas.SetPOI( "mu" )
  meas.AddConstantParam("Lumi")
 
  meas.SetLumi( 1.0 )
  meas.SetLumiRelErr( 0.10 )
  meas.SetExportOnly( False )

  ##############################################################################
  # Create the reco signal region
  sr = ROOT.RooStats.HistFactory.Channel( "SRreco" )
  sr.SetStatErrorConfig( 0.005, "Poisson" )
  # Create the signal sample
  signal = ROOT.RooStats.HistFactory.Sample( "sig_reco", "sig_reco", infname )
  signal.GetStatError().Activate(True);  
  signal.AddNormFactor( "mu", 1, 0, 3 )
  sr.AddSample( signal )
  # Background 
  background = ROOT.RooStats.HistFactory.Sample( "bkg_reco", "bkg_reco", infname )
  sr.AddSample( background )
  # Data 
  sr.SetData( "sigbkg_reco_alt", infname )
  meas.AddChannel( sr )
  ##############################################################################

  # Collect the histograms from their files,
  # print some output, 
  meas.CollectHistograms()
 
  # Now, do the measurement
  ws = ROOT.RooStats.HistFactory.MakeModelAndMeasurementFast( meas );
  return ws

def loadws(fname,wsname):
  import ROOT
  f = ROOT.TFile.Open(fname,"READ")
  ws = f.Get(wsname).Clone()
  f.Close()
  return ws

def wsimport(ws,obj):
  import ROOT
  getattr(ws,"import")(obj,
                       ROOT.RooFit.RenameVariable("obs_x_response","obs_reco"),
                       ROOT.RooFit.RenameVariable("obs_y_response","obs_truth"),
                       ROOT.RooFit.RenameVariable("obs_x_SRtruth","obs_truth"),
                       ROOT.RooFit.RenameVariable("obs_x_truth","obs_truth"),
                       ROOT.RooFit.RenameVariable("obs_x_SRreco","obs_reco"))
  

def makeFinalWorkspace(method,mainws,auxws,regparm):
  import ROOT
  helpws = ROOT.RooWorkspace("helper","helper")
  
  allvars = ROOT.RooArgSet()
  allvars.add(auxws.obj("obs_x_SRtruth"))
  sig_truth_dataset = auxws.pdf("model_SRtruth").generate(allvars,100,True)
  sig_truth_dataset.SetName("sig_truth_dataset")

  sig_response = auxws.function("sig_response_response_nominal")
  sig_response.SetName("sig_response")
  sig_theory = auxws.function("sig_theory_alt_truth_nominal")
  sig_theory.SetName("sig_theory")
  sigbkg_reco_dataset = mainws.data("obsData")
  sigbkg_reco_dataset.SetName("sigbkg_reco_dataset")
  sig_truth = auxws.function("L_x_sig_truth_SRtruth_overallSyst_x_StatUncert")
  sig_truth.SetName("sig_truth")
  sig_reco = mainws.function("L_x_sig_reco_SRreco_overallSyst_x_StatUncert")
  sig_reco.SetName("sig_reco")
  bkg_reco = mainws.function("L_x_bkg_reco_SRreco_overallSyst_x_Exp")
  bkg_reco.SetName("bkg_reco")
  mc = auxws.obj("ModelConfig")

  wsimport(helpws,sig_theory)
  wsimport(helpws,sig_response)
  wsimport(helpws,sig_truth)
  wsimport(helpws,sig_reco)
  wsimport(helpws,bkg_reco)
  wsimport(helpws,sigbkg_reco_dataset)
  wsimport(helpws,sig_truth_dataset)

  sig_response = helpws.function("sig_response")
  sig_theory = helpws.function("sig_theory")
  sigbkg_reco_dataset = helpws.data("sigbkg_reco_dataset").binnedClone()
  sigbkg_reco_dataset.SetName("sigbkg_reco_dataset")
  sig_truth_dataset = helpws.data("sig_truth_dataset")
  sig_truth = helpws.function("sig_truth")
  sig_reco = helpws.function("sig_reco")
  bkg_reco = helpws.function("bkg_reco")
  
  unfold_response = ROOT.RooFitUnfoldResponse("unfold_response","unfold_response",sig_response,sig_truth,sig_reco,0,helpws.var("obs_truth"),helpws.var("obs_reco"))

  sigbkg_reco = unfold_response.makeHistFunc(sigbkg_reco_dataset)
  sigbkg_reco.SetName("sigbkg_reco_dataset")
  sig_reco_dataset = unfold_response.makeHistSum(sigbkg_reco,bkg_reco,1.,-1.)
  sig_reco_dataset.func().SetName("sig_reco_dataset")
  
  if method == ROOT.RooUnfolding.kBayes:
    unfold= ROOT.RooFitUnfoldBayes     (unfold_response, sig_reco_dataset, regparm);     #  OR
  elif method == ROOT.RooUnfolding.kBinByBin:
    unfold= ROOT.RooFitUnfoldBinByBin     (unfold_response, sig_reco_dataset);     #  OR    
  elif method  == ROOT.RooUnfolding.kInvert:
    unfold= ROOT.RooFitUnfoldInvert     (unfold_response, sig_reco_dataset);     #  OR    
  elif method == ROOT.RooUnfolding.kSVD:
    unfold= ROOT.RooFitUnfoldSvd     (unfold_response, sig_reco_dataset, regparm);     #  OR
  elif method == ROOT.RooUnfolding.kTUnfold:
    unfold= ROOT.RooFitUnfoldTUnfold     (unfold_response, sig_reco_dataset);     #  OR    
  elif method == ROOT.RooUnfolding.kIDs:
    unfold= ROOT.RooFitUnfoldIds     (unfold_response, sig_reco_dataset, regparm);     #  OR      
  
  sig_theory_hist = unfold_response.makeHist(sig_theory)

  unfold.PrintTable(ROOT.cout,sig_theory_hist)

  unfoldpdf = ROOT.RooUnfoldPdf("unfolding","unfolding",unfold)
  components = ROOT.RooArgList()
  components.add(unfoldpdf)
  for constr in ROOT.RooUnfolding.matchingObjects(mainws.allPdfs(),"gamma_stat_.*_constraint"):
    components.add(constr)
  for constr in ROOT.RooUnfolding.matchingObjects(auxws.allPdfs(),"gamma_stat_.*_constraint"):
    components.add(constr)
  pdf = ROOT.RooProdPdf("mainPdf","mainPdf",components)
  
  ws = ROOT.RooWorkspace("workspace","workspace")
  ROOT.RooUnfolding.importToWorkspace(ws,sig_theory)
  ROOT.RooUnfolding.importToWorkspace(ws,sig_reco)
  ROOT.RooUnfolding.importToWorkspace(ws,pdf)
  ROOT.RooUnfolding.importToWorkspace(ws,sig_truth_dataset)
  ROOT.RooUnfolding.importToWorkspace(ws,sigbkg_reco_dataset)
  ws.var("obs_truth").setConstant(True)

  return ws

    
def makePlots(outdir,ws,obsname,hist_truth,hist_reco,label):
  import ROOT

  unfoldpdf = ws.pdf("unfold")
  unfolding = unfoldpdf.unfolding()

  sig_truth = ws.function("sig_theory")
  sig_reco = ws.function("sig_reco")
  data_minus_bkg_reco = ws.function("unfold_data_minus_bkg")
  bkg_reco = ws.function("bkg_reco")
  asm_reco = ws.function("asm_reco")

  allVars = ROOT.RooArgList(ws.allVars())
  sysVars = ROOT.RooArgList()

  obs_var = ws.var("obs_truth")
  

  for v in allVars:

    if "alpha_" in v.GetName():
      sysVars.add(v)

  prefit_all = ROOT.RooFitResult.prefitResult(allVars)
  prefit_sys = ROOT.RooFitResult.prefitResult(sysVars)
  obs_truth = ws.var(obsname+"_truth")
  plot_truth = obs_truth.frame(ROOT.RooFit.Title(obs_truth.GetTitle() +", "+label))
  plot_truth.SetYTitle("Number of Events")
  plot_truth.SetMinimum(0)
  copyBinning(hist_truth,plot_truth)  
  nexp = unfoldpdf.expectedEvents(0)
  unfoldpdf.plotOn(plot_truth,ROOT.RooFit.Invisible(),ROOT.RooFit.DrawOption("P"))
  unfoldpdf.plotOn(plot_truth,ROOT.RooFit.LineColor(0),ROOT.RooFit.FillColor(ROOT.kGray),ROOT.RooFit.FillStyle(1001),ROOT.RooFit.Name("unfold_graph_sys"),ROOT.RooFit.VisualizeError(prefit_sys),
                   ROOT.RooFit.Normalization(nexp,ROOT.RooAbsReal.NumEvent),ROOT.RooFit.NormRange("full"))
  unfoldpdf.plotOn(plot_truth,ROOT.RooFit.LineColor(ROOT.kBlack),ROOT.RooFit.Name("unfold_graph"),ROOT.RooFit.MarkerColor(ROOT.kBlack),ROOT.RooFit.MarkerSize(1),ROOT.RooFit.MarkerStyle(20),ROOT.RooFit.DrawOption("P"),ROOT.RooFit.VisualizeError(prefit_all),
                   ROOT.RooFit.Normalization(nexp,ROOT.RooAbsReal.NumEvent),ROOT.RooFit.NormRange("full"))
  sig_truth.plotOn(plot_truth,ROOT.RooFit.LineColor(ROOT.kRed),ROOT.RooFit.FillColor(ROOT.kRed),ROOT.RooFit.FillStyle(3345),ROOT.RooFit.Name("sig_truth_graph"),
                   ROOT.RooFit.Normalization(nexp,ROOT.RooAbsReal.NumEvent),ROOT.RooFit.NormRange("full"))
  canvas_truth = ROOT.TCanvas("unfolded","unfolded")
  plot_truth.Draw()
  leg_truth = ROOT.TLegend(0.7, 0.7, 0.9, 0.9)
  leg_truth.SetLineWidth(0)
  leg_truth.SetFillStyle(0)
  leg_truth.AddEntry( plot_truth.findObject("sig_truth_graph"), "Theory Prediction", "l" )
  leg_truth.AddEntry( plot_truth.findObject("unfold_graph"), "Unfolded Signal", "pe" )
  leg_truth.AddEntry( plot_truth.findObject("unfold_graph_sys"), "Unfolded Signal, Sys. Uncertainty", "f" )  
  leg_truth.Draw()
  canvas_truth.SaveAs(pjoin(outdir,"unfolded.pdf"))
  canvas_truth.SaveAs(pjoin(outdir,"unfolded.root"))
  canvas_truth.SaveAs(pjoin(outdir,"unfolded.C"))
  canvas_truth.SaveAs(pjoin(outdir,"unfolded.png"))
  
  obs_reco = ws.var(obsname+"_reco")
  plot_reco = obs_reco.frame(ROOT.RooFit.Title(obs_reco.GetTitle() +", "+label))
  plot_reco.SetYTitle("Number of Events")
  plot_reco.SetMinimum(0)
  copyBinning(hist_reco,plot_reco)
  data_minus_bkg_reco.plotOn(plot_reco,ROOT.RooFit.Name("data_minus_bkg_reco_graph"),
                             ROOT.RooFit.MarkerColor(1),ROOT.RooFit.MarkerSize(1),ROOT.RooFit.MarkerStyle(20),ROOT.RooFit.DrawOption("P"),ROOT.RooFit.VisualizeError(prefit_all))
  sig_reco.plotOn           (plot_reco,ROOT.RooFit.LineColor(ROOT.kRed),ROOT.RooFit.Name("sig_reco_graph"),ROOT.RooFit.Normalization(hist_reco.Integral(),ROOT.RooAbsReal.NumEvent),ROOT.RooFit.NormRange("full"))
  canvas_reco = ROOT.TCanvas("reco","reco")
  plot_reco.Draw()
  leg_reco = ROOT.TLegend(0.7, 0.8, 0.9, 0.9)
  leg_reco.SetLineWidth(0)
  leg_reco.SetFillStyle(0)
  leg_reco.AddEntry( plot_reco.findObject("data_minus_bkg_reco_graph"), "Background Subtracted Data", "pe" )
  leg_reco.AddEntry( plot_reco.findObject("sig_reco_graph"), "Signal Reco Monte Carlo", "l" )
  leg_reco.Draw()
  canvas_reco.SaveAs(pjoin(outdir,"reco.pdf"))
  canvas_reco.SaveAs(pjoin(outdir,"reco.C"))    
  canvas_reco.SaveAs(pjoin(outdir,"reco.root"))  
  canvas_reco.SaveAs(pjoin(outdir,"reco.png"))



def makePlots_HistFactory(ws):
  import ROOT

  unfoldpdf = ws.pdf("unfolding")
  
  unfolding = unfoldpdf.unfolding()


  sig_response = ws.function("sig_response")
  sig_theory = ws.function("sig_theory")
  sigbkg_reco_dataset = ws.data("sigbkg_reco_dataset")
  sig_truth_dataset = ws.data("sig_truth_dataset")
  sig_truth = ws.function("sig_truth")
  sig_reco = ws.function("sig_reco")
  bkg_reco = ws.function("bkg_reco")

  obs_truth = ws.var("obs_truth")
  plot_truth = obs_truth.frame()
  sig_theory.plotOn(plot_truth,ROOT.RooFit.LineColor(ROOT.kRed),ROOT.RooFit.Name("sig_theory"))
  unfoldpdf.plotOn(plot_truth,ROOT.RooFit.Name("unfoldedpdf"))
  canvas_truth = ROOT.TCanvas("unfolded","unfolded")
  plot_truth.Draw()
  leg_truth = ROOT.TLegend(0.1, 0.8, 0.3, 0.9)
  leg_truth.AddEntry( plot_truth.findObject("sig_theory"), "Theory Prediction", "l" )
  leg_truth.AddEntry( plot_truth.findObject("unfoldedpdf"), "Unfolded Signal", "l" )
  leg_truth.Draw()
  canvas_truth.SaveAs("unfolded.pdf")
  canvas_truth.SaveAs("unfolded.png")
  
  sig_reco_hist = unfolding.response().Hmeasured()
  sigbkg_reco_hist = unfolding.response().makeHistSum(sig_reco_hist.func(),bkg_reco,1.,1.)
  obs_reco = sig_reco_hist.obs(0)
  plot_reco = obs_reco.frame()
  sigbkg_reco_dataset.plotOn(plot_reco,ROOT.RooFit.Name("data"))
  sigbkg_reco_hist.func().plotOn(plot_reco,ROOT.RooFit.LineColor(ROOT.kRed),ROOT.RooFit.Name("sigbkg_reco_hist"))
  canvas_reco = ROOT.TCanvas("reco","reco")
  plot_reco.Draw()
  leg_reco = ROOT.TLegend(0.1, 0.8, 0.3, 0.9)
  leg_reco.AddEntry( plot_reco.findObject("data"), "Data", "l" )
  leg_reco.AddEntry( plot_reco.findObject("sigbkg_reco_hist"), "Reco Monte Carlo", "l" )
  leg_reco.Draw()
  canvas_reco.SaveAs("reco.pdf")
  canvas_reco.SaveAs("reco.png")

def makePlots_RooUnfoldSpec(ws,spec):
  import ROOT

  unfoldpdf = ws.pdf("unfold")
  
  unfolding = unfoldpdf.unfolding()
<<<<<<< HEAD

  sig_response = ws.obj("response")
  sig_theory = ws.obj("sig_theory_hist_func")
  sigbkg_reco = ws.obj("sigbkg_reco_histfunc")
  sig_truth = ws.obj("sig_truth")
  sig_reco = ws.obj("unfold_data_minus_bkg")
  bkg_reco = ws.obj("bkg_histfunc")
=======
  
  sig_response = ws.function("response")
  sig_theory = ws.function("sig_theory")
  sigbkg_reco = ws.function("sigbkg_reco")
  sig_truth = ws.function("sig_truth")
  sig_reco = ws.function("unfold_data_minus_bkg")
  bkg_reco = ws.function("bkg")
>>>>>>> faa65b83

  obs_truth = ws.var("obs_truth")
  plot_truth = obs_truth.frame()
  nexp = unfoldpdf.expectedEvents(0)

  sig_theory.plotOn(plot_truth,ROOT.RooFit.LineColor(ROOT.kRed),ROOT.RooFit.Name("sig_theory_graph"))
  unfoldpdf.plotOn(plot_truth,ROOT.RooFit.LineColor(ROOT.kBlue),ROOT.RooFit.Name("unfolded_data_graph"))
  #unfoldpdf.plotOn(plot_truth,ROOT.RooFit.Name("unfoldedpdf_graph"),ROOT.RooFit.Normalization(nexp,ROOT.RooAbsReal.NumEvent),ROOT.RooFit.NormRange("full"))
  canvas_truth = ROOT.TCanvas("unfolded","unfolded")
  plot_truth.Draw()
  leg_truth = ROOT.TLegend(0.1, 0.8, 0.3, 0.9)
  leg_truth.AddEntry( plot_truth.findObject("sig_theory_graph"), "Theory Prediction", "l" )
  leg_truth.AddEntry( plot_truth.findObject("unfolded_data_graph"), "Unfolded Signal", "l" )
  leg_truth.Draw()
  canvas_truth.SaveAs("unfolded.pdf")
  canvas_truth.SaveAs("unfolded.png")
  
  obs_reco = ws.var("obs_reco")
  plot_reco = obs_reco.frame()
  sigbkg_reco.plotOn(plot_reco,ROOT.RooFit.LineColor(ROOT.kRed),ROOT.RooFit.Name("sigbkg_reco_graph"))
  bkg_reco.plotOn(plot_reco,ROOT.RooFit.LineColor(ROOT.kBlue),ROOT.RooFit.Name("bkg_reco_graph"))
  canvas_reco = ROOT.TCanvas("reco","reco")
  plot_reco.Draw()
  leg_reco = ROOT.TLegend(0.1, 0.8, 0.3, 0.9)
  leg_reco.AddEntry( plot_reco.findObject("bkg_reco_graph"), "Background", "l" )
  leg_reco.AddEntry( plot_reco.findObject("sigbkg_reco_graph"), "Signal + Background", "l" )
  leg_reco.Draw()
  canvas_reco.SaveAs("reco.pdf")
  canvas_reco.SaveAs("reco.png")

def runFit(ws):
  mu = ws.var("mu")
  
  for var in ROOT.RooUnfolding.matchingObjects(ws.allVars(),"gamma_stat_.*"):
    var.setConstant(True)
  
  mu.setVal(1.02)
  unfolding = ws.pdf("unfolding")
  data = ws.data("asimovData")
  
  nps = ROOT.RooUnfolding.allVars(ws,"gamma_.*")
  unfolding.fitTo(data,ROOT.RooFit.GlobalObservables(nps))

def algorithm(method):
  import ROOT
  alg = None
  if method == "bayes":
    alg= ROOT.RooUnfolding.kBayes;
  elif method == "bbb":
    alg= ROOT.RooUnfolding.kBinByBin;
  elif method == "inv":
    alg= ROOT.RooUnfolding.kInvert;
  elif method == "svd":
    alg= ROOT.RooUnfolding.kSVD;
  elif method == "root":
    alg= ROOT.RooUnfolding.kTUnfold;
  elif method == "ids":
    alg= ROOT.RooUnfolding.kIDS;
  return alg

def main(args):
  from os.path import exists
  
  def smear(xt):
    from ROOT import gRandom
    xeff= 0.3 + (1.0-0.3)/20*(xt+10.0);  #  efficiency
    x= gRandom.Rndm();
    if x>xeff: return None;
    xsmear= gRandom.Gaus(args.bias,args.smear);     #  bias and smear
    return xt+xsmear;

  import ROOT
  if args.mode == "HistFactory":
    prepare(smear,True)
  
    if exists("ws-aux.root") and exists("ws.root"):
      mainws = loadws("ws.root","combined")
      auxws = loadws("ws-aux.root","combined")
    else:
      mainws = makeWorkspace()
      auxws = makeAuxWorkspace()
      mainws.writeToFile("ws.root")
      auxws.writeToFile("ws-aux.root")
  
    ROOT.RooUnfoldResponse
    
    ROOT.RooUnfolding.setGammaUncertainties(mainws)
    ROOT.RooUnfolding.setGammaUncertainties(auxws)
  
    import sys
    ws = makeFinalWorkspace(algorithm(args.method),mainws,auxws,4)
  else:
    histograms = prepare(smear,False)

    spec = ROOT.RooUnfoldSpec("unfold","unfold",histograms["sig_truth"],"obs_truth",histograms["sig_reco"],"obs_reco",histograms["sig_response"],histograms["bkg_reco"],histograms["sigbkg_reco"],False,0.0005,False)
    
    # This line instantiates one of the subclasses specific to the unfolding algorithm.
    if args.regparm:
      pdf = spec.makePdf(algorithm(args.method),args.regparm)
    else:
      pdf = spec.makePdf(algorithm(args.method))

    theory = pdf.unfolding().response().makeHistFuncTruth(histograms["sig_theory"])

    # required to avoid python garbage collector messing up the RooDataHists added to gDirectory
    ROOT.gDirectory.Clear()
    
    test_truth = spec.makeHistogram(histograms["sig_theory"])

    # Here the first unfolding is performed.
    pdf.unfolding().PrintTable(ROOT.cout, test_truth)

    return

    ws = ROOT.RooWorkspace("workspace","workspace")

    getattr(ws,"import")(pdf)

    getattr(ws,"import")(theory)

    ws.Print("t")

    # Explicitly free the memory that was allocated. PyROOT does not do this
    # for you.
    pdf.Delete()
    theory.Delete()

  ws.writeToFile("unfolding.root")
  
  if args.mode == "HistFactory":
    makePlots_HistFactory(ws)
  else:
    makePlots_RooUnfoldSpec(ws,spec)
  

  
if __name__=="__main__":
  from argparse import ArgumentParser
  parser = ArgumentParser(description="RooUnfold testing script")
  parser.add_argument("method",default="bbb",type=str)
  parser.add_argument("--regparm",type=float)
  parser.add_argument("--mode",choices=["RooUnfoldSpec","HistFactory"],default="RooUnfoldSpec",type=str)
  parser.add_argument("--bias",default=-2.5,type=float)
  parser.add_argument("--smear",default=.2,type=float)
  main(parser.parse_args())<|MERGE_RESOLUTION|>--- conflicted
+++ resolved
@@ -417,7 +417,6 @@
   unfoldpdf = ws.pdf("unfold")
   
   unfolding = unfoldpdf.unfolding()
-<<<<<<< HEAD
 
   sig_response = ws.obj("response")
   sig_theory = ws.obj("sig_theory_hist_func")
@@ -425,15 +424,6 @@
   sig_truth = ws.obj("sig_truth")
   sig_reco = ws.obj("unfold_data_minus_bkg")
   bkg_reco = ws.obj("bkg_histfunc")
-=======
-  
-  sig_response = ws.function("response")
-  sig_theory = ws.function("sig_theory")
-  sigbkg_reco = ws.function("sigbkg_reco")
-  sig_truth = ws.function("sig_truth")
-  sig_reco = ws.function("unfold_data_minus_bkg")
-  bkg_reco = ws.function("bkg")
->>>>>>> faa65b83
 
   obs_truth = ws.var("obs_truth")
   plot_truth = obs_truth.frame()
