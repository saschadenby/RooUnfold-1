--- conflicted
+++ resolved
@@ -80,105 +80,26 @@
 
 //_______________________________________________________________________
 template<class Hist,class Hist2D>
-<<<<<<< HEAD
 RooUnfoldSvdT<Hist,Hist2D>::SVDUnfold::SVDUnfold( const Hist *bdat, const TMatrixD& Bcov, const Hist *bini, const Hist *xini, const TMatrixD& Mdet, const TMatrixD& MdetE)
-=======
-RooUnfoldSvdT<Hist,Hist2D>::SVDUnfold::SVDUnfold( const Hist *bdat, const Hist *bini, const Hist *xini, const Hist2D *Adet )
-  : 
-    fMdim       (nBins(bdat,X)),
-    fTdim       (nBins(xini,X)),
-    fDdim       (2),
-    fNormalize  (kFALSE),
-    fKReg       (-1),
-    fDHist      (NULL),
-    fBdat       (bdat),
-    fBini       (bini),
-    fXini       (xini),
-    fAdet       (h2m(Adet)),
-    fToyMode    (kFALSE),
-    fMatToyMode (kFALSE)
-{
-   //! Constructor
-   //! Initialisation of unfolding
-   //! "bdat" - measured data distribution (number of events)
-   //! "Bcov" - covariance matrix for measured data distribution
-   //! "bini" - reconstructed MC distribution (number of events)
-   //! "xini" - truth MC distribution (number of events)
-   //! "Adet" - detector response matrix (number of events)
-
-  if(sumW2N(Adet)){
-    h2me<Hist2D>(Adet,fAdet);
-  }
-
-  // Alternative constructor
-  // User provides data and MC test spectra, as well as detector response matrix, diagonal covariance matrix of measured spectrum built from the uncertainties on measured spectrum
-  TString msg = "Not all dimensions agree.\n";
-
-  // Check the reconstructed MC with the response matrix.
-  if ( nBins(bini,X) != nBins(Adet,X) ){
-    msg += Form( "  Found: dim(bini)=%i\n",    nBins(bini,X) );
-    msg += Form( "  Found: dim(Adet,X)=%i\n",    nBins(Adet,X) );
-    msg += "Please start again!";
-    throw std::runtime_error(msg.Data());
-  }
-
-  // Check the measured data with the response matrix.
-  if ( nBins(bdat,X) != nBins(Adet,X) ){
-    msg += Form( "  Found: dim(bdat)=%i\n",    nBins(bdat,X) );
-    msg += Form( "  Found: dim(Adet,X)=%i\n",    nBins(Adet,X) );
-    msg += "Please start again!";
-    throw std::runtime_error(msg.Data());
-  }
-
-  // Check the truth MC with the response matrix.
-  if ( nBins(xini,X) != nBins(Adet,Y) ){
-    msg += Form( "  Found: dim(xini)=%i\n",    nBins(xini,X) );
-    msg += Form( "  Found: dim(Adet,Y)=%i\n",    nBins(Adet,Y) );
-    msg += "Please start again!";
-    throw std::runtime_error(msg.Data());
-  }
-
-  fSVHist.ResizeTo(fTdim);
-  fXtau.ResizeTo(fTdim,fTdim);
-  fXinv.ResizeTo(fTdim,fTdim);
-  fBcov.ResizeTo(fMdim,fMdim);
-   
-  for(int i=1; i<=nBins(fBdat,X); i++){
-    fBcov(i,i) =  binError(fBdat,i,false)*binError(fBdat,i,false);
-    for(int j=1; j<=nBins(fBdat,X); j++){
-      if(i==j) continue;
-      fBcov[i][j] = 0.;
-    }
-  }
-  // Get the input histos
-  fDdim = 2; // This is the derivative used to compute the curvature matrix
-}
-
-
-//_______________________________________________________________________
-template<class Hist,class Hist2D>
-RooUnfoldSvdT<Hist,Hist2D>::SVDUnfold::SVDUnfold( const Hist *bdat, const TMatrixD& Bcov, const Hist *bini, const Hist *xini, const Hist2D *Adet )
->>>>>>> f9cb6f67
   :
   fMdim       (nBins(bdat,X)),
   fTdim       (nBins(xini,X)),
-     fDdim       (2),
-     fNormalize  (kFALSE),
-     fKReg       (-1),
-     fDHist      (NULL),
-     fBdat       (bdat), 
-     fBcov       (Bcov), 
-     fBini       (bini),
-     fXini       (xini),
-     fAdet       (Mdet),
-     fAdetE      (MdetE),
+  fDdim       (2),
+  fNormalize  (kFALSE),
+  fKReg       (-1),
+  fDHist      (NULL),
+  fBdat       (bdat), 
+  fBcov       (Bcov), 
+  fBini       (bini),
+  fXini       (xini),
+  fAdet       (Mdet),
+  fAdetE      (MdetE),
      fToyMode    (kFALSE),
-     fMatToyMode (kFALSE)
-{
-   // Default constructor
-   // Initialisation of SVDUnfold
-   // User provides data and MC test spectra, as well as detector response matrix and the covariance matrix of the measured distribution
-<<<<<<< HEAD
+  fMatToyMode (kFALSE)
+{
+  // Default constructor
+  // Initialisation of SVDUnfold
+  // User provides data and MC test spectra, as well as detector response matrix and the covariance matrix of the measured distribution
   if (fNdim != nBins(bini,X) || 
       fNdim != nBins(xini,X) ||
       fNdim != Bcov.GetNrows() ||
@@ -192,44 +113,10 @@
       msg += Form( "  Found: dim(xini)=%i\n",    nBins(xini,X) );
       msg += Form( "  Found: dim(Adet)=%i,%i\n", fAdet.GetNrows(), fAdet.GetNcols() );
       msg += "Please start again!";
-=======
-  TString msg = "Not all dimensions agree.\n";
->>>>>>> f9cb6f67
-
-  // Check the reconstructed MC with the response matrix.
-  if ( nBins(bini,X) != nBins(Adet,X) ){
-    msg += Form( "  Found: dim(bini)=%i\n",    nBins(bini,X) );
-    msg += Form( "  Found: dim(Adet,X)=%i\n",    nBins(Adet,X) );
-    msg += "Please start again!";
-    throw std::runtime_error(msg.Data());
+      
+      throw std::runtime_error(msg.Data());
   }
 
-  // Check the measured data with the response matrix.
-  if ( nBins(bdat,X) != nBins(Adet,X) ){
-    msg += Form( "  Found: dim(bdat)=%i\n",    nBins(bdat,X) );
-    msg += Form( "  Found: dim(Adet,X)=%i\n",    nBins(Adet,X) );
-    msg += "Please start again!";
-    throw std::runtime_error(msg.Data());
-  }
-
-  // Check the truth MC with the response matrix.
-  if ( nBins(xini,X) != nBins(Adet,Y) ){
-    msg += Form( "  Found: dim(xini)=%i\n",    nBins(xini,X) );
-    msg += Form( "  Found: dim(Adet,Y)=%i\n",    nBins(Adet,Y) );
-    msg += "Please start again!";
-    throw std::runtime_error(msg.Data());
-  }
-
-  // Check the measured data with measured covariance.
-  if ( nBins(bdat,X) != Bcov.GetNrows()  || nBins(bdat,X) != Bcov.GetNcols() ){
-    msg += Form( "  Found: dim(bdat)=%i\n",    nBins(bdat,X) );
-    msg += Form( "  Found: Bcov.GetNrows()=%i\n",    Bcov.GetNrows() );
-    msg += Form( "  Found: Bcov.GetNcols()=%i\n",    Bcov.GetNcols() );
-    msg += "Please start again!";
-    throw std::runtime_error(msg.Data());
-  }
-
-  
   fSVHist.ResizeTo(fTdim);
   fXtau.ResizeTo(fTdim,fTdim);
   fXinv.ResizeTo(fTdim,fTdim);
@@ -237,7 +124,6 @@
   // Get the input histos
   fDdim = 2; // This is the derivative used to compute the curvature matrix
 }
-
   
 //_______________________________________________________________________
 template<class Hist,class Hist2D>
