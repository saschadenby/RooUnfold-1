--- conflicted
+++ resolved
@@ -180,7 +180,6 @@
 {
   
   if (_kernel == 1){
-<<<<<<< HEAD
     if (_specialcache._kernel_init.size() == 2) return;
 
     _specialcache._kernel_init.push_back(13.0);
@@ -195,30 +194,6 @@
     _specialcache._kernel_step.push_back(0.1);
     _specialcache._kernel_step.push_back(0.1);
     _specialcache._kernel_step.push_back(0.1);
-=======
-    if (_specialcache._kernel_init.size() == 0){
-      _specialcache._kernel_init.push_back(15.0);
-      _specialcache._kernel_init.push_back(0.01);
-      _specialcache._kernel_step.push_back(0.001);
-      _specialcache._kernel_step.push_back(0.0001);
-    } else {
-      _specialcache._kernel_init.at(0) = 13.0;
-      _specialcache._kernel_init.at(1) = 0.01;
-    }
-  } else {
-    if (_specialcache._kernel_init.size() == 0){
-      _specialcache._kernel_init.push_back(10.0);
-      _specialcache._kernel_init.push_back(1.0);
-      _specialcache._kernel_init.push_back(1.0);
-      _specialcache._kernel_step.push_back(0.1);
-      _specialcache._kernel_step.push_back(0.1);
-      _specialcache._kernel_step.push_back(0.1);
-    } else {
-      _specialcache._kernel_init.at(0) = 10.0;
-      _specialcache._kernel_init.at(1) = 1.0;      
-      _specialcache._kernel_init.at(2) = 1.0;      
-    }
->>>>>>> 4a7ed722
   }
 }
 
@@ -527,20 +502,11 @@
     std::cout << "Minimization of the marginal likelihood did not converge. Try again with new initial values and step sizes." << std::endl;
   } else {
     const double* xs = min->X();
-<<<<<<< HEAD
-    
-
-    if (this->verbose() >= 2) {
-      std::cout << "Marginal likelihood minimization converged." << std::endl;
-    }
+   
+    if (this->_verbose >= 2) std::cout << "Marginal likelihood minimization converged." << std::endl;
+
     for (int i = 0; i < _specialcache._kernel_init.size(); i++){
-=======
-
-    if (this->_verbose) std::cout << "Marginal likelihood minimization converged. Parameter values: " << std::endl;
-
-    for (int i = 0; i < _specialcache._kernel_init.size(); i++){
-      if (this->_verbose) std::cout << "Parameter " << i << ": " << xs[i] << std::endl;
->>>>>>> 4a7ed722
+      if (this->_verbose >= 2) std::cout << "Parameter " << i << ": " << xs[i] << std::endl;
       _specialcache._opt_params.push_back(xs[i]);
     }
     
