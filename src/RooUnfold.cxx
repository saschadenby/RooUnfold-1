/*! \class RooUnfoldT
\brief A base class for several unfolding methods.
<p>The unfolding method can either use the constructors for individual unfolding algorithms or the New() method, specifiying the algorithm to be used.
<p>The resultant distribution can be displayed as a plot (Hunfold) or as a bin by bin breakdown of the true, measured and unfolded values (PrintTable)
<p>A covariance matrix can be returned using the Eunfold() method. A vector of its diagonals can be returned with the EunfoldV() method.
<p>A summary of the unfolding algorithms which inherit from this class is below:
<ul>
<li>RooUnfoldBayes: Uses the Bayes method of unfolding based on the method written by D'Agostini (<a href="http://www.slac.stanford.edu/spires/find/hep/www?j=NUIMA,A362,487">NIM A 362 (1995) 487</a>).
<ul>
<li>Works for 1 & 2 dimensional distributions
<li>Returned errors can be either as a diagonal matrix or as a full matrix of covariances
<li>Regularisation parameter sets the number of iterations used in the unfolding (default=4)
<li>Is able to account for bin migration and smearing
<li>Can unfold if test and measured distributions have different binning.
<li>Returns covariance matrices with conditions approximately that of the machine precision. This occasionally leads to very large chi squared values
</ul>
<li> RooUnfoldSVD: Uses the singular value decomposition method of Hocker and Kartvelishvili (<a href="http://arxiv.org/abs/hep-ph/9509307">NIM A 372 (1996) 469</a>)
<ul>
<li>Regularisation parameter defines the level at which values are deemed to be due to statistical fluctuations and are cut out. (Default= number of bins/2)
<li>Returns errors as a full matrix of covariances
<li>Error processing is much the same as with the kCovToy setting with 1000 toys. This is quite slow but can be switched off.
<li>Can only handle 1 dimensional distributions
<li>True and measured distributions must have the same binning
<li>Can account for both smearing and biasing
<li>Returns near singular covariance matrices, again leading to very large chi squared values
</ul>
<li> RooUnfoldIds: Uses the Bayes method of unfolding based on the method written by Malaescu (<a href="http://arxiv.org/abs/1106.3107">CERN-PH-EP-2011-111</a>)
<ul>
<li>Set the number of iterations used to improve the folding matrix
<li>Regularisation parameters define the level at which values are deemed to be due to statistical fluctuations. Used for modifying the folding matrix, as well as unfolding.
<li>Returns errors as a full matrix of covariances
<li>Error processing is much the same as with the kCovToy setting with 1000 toys. This is quite slow but can be switched off.
<li>Can handle 2 dimensional distributions
<li>True and measured distributions must have the same binning
<li>Can account for both smearing and biasing
</ul>
<li> RooUnfoldBinByBin: Unfolds using the method of correction factors.
<ul>
<li>Returns errors as a diagonal matrix.
<li>Is not able to handle bin migration caused by bias/smearing of the distribution
<li>Can only handle 1 dimensional distributions
<li>True and measured distributions must have the same binning
</ul>
<li> RooUnfoldTUnfold: Uses the unfolding method implemented in ROOT's <a href="http://root.cern.ch/root/html/TUnfold.html">TUnfold</a> class
<ul>
<li>Only included in ROOT versions 5.22 and higher
<li>Only able to unfold 1 dimensional distributions
<li>Can account for bin migration and smearing
<li>Errors come as a full covariance matrix.
<li>Will sometimes warn of "unlinked" bins. These are bins with 0 entries and do not effect the results of the unfolding
<li>Regularisation parameter can be either optimised internally by plotting log10(chi2 squared) against log10(tau). The 'kink' in this curve is deemed the optimum tau value. This value can also be set manually (FixTau)
<li>The latest version (TUnfold v15) requires that RooUnfoldResponse::SetOverflow=0. ROOT versions 5.26 or below use v13 and so should be safe to use overflows
</ul>
<li> RooUnfoldInvert: The simplest method of unfolding works by simply inverting the response matrix.
<ul>
<li>For small statistics, this method does not produce useful results.
<li>The inversion method is included largely to illustrate the necessity of a more effective method of unfolding</ul>
</ul>
 */

#include "RooUnfold.h"

#include <iostream>
#include <iomanip>
#include <sstream>
#include <cmath>
#include <vector>
#include <math.h>

#include "TClass.h"
#include "TMatrixD.h"
#include "TNamed.h"
#include "TBuffer.h"
#include "TAxis.h"
#include "TH1.h"
#include "TH2.h"
#include "TH3.h"
#include "TVectorD.h"
#include "TDecompSVD.h"
#include "TDecompChol.h"
#include "TRandom.h"
#include "TMath.h"

#include "RooUnfoldResponse.h"
#include "RooUnfoldErrors.h"
// Need subclasses just for RooUnfold::New()
#include "RooUnfoldBayes.h"
#include "RooUnfoldSvd.h"
#include "RooUnfoldInvert.h"
#include "RooUnfoldBinByBin.h"
#include "RooUnfoldGP.h"
#ifndef NOTUNFOLD
#include "RooUnfoldTUnfold.h"
#endif
#ifdef HAVE_DAGOSTINI
#include "RooUnfoldDagostini.h"
#endif
#include "RooUnfoldIds.h"
#include "RooUnfoldHelpers.h"
#include "RooUnfoldTH1Helpers.h"

using std::vector;
using std::cout;
using std::cerr;
using std::endl;
using std::setw;
using std::setprecision;
using std::sqrt;
using std::fabs;

template<class Hist,class Hist2D> const typename RooUnfoldT<Hist,Hist2D>::Algorithm RooUnfoldT<Hist,Hist2D>::kNone = RooUnfolding::kNone;
template<class Hist,class Hist2D> const typename RooUnfoldT<Hist,Hist2D>::Algorithm RooUnfoldT<Hist,Hist2D>::kBayes = RooUnfolding::kBayes;
template<class Hist,class Hist2D> const typename RooUnfoldT<Hist,Hist2D>::Algorithm RooUnfoldT<Hist,Hist2D>::kSVD = RooUnfolding::kSVD;
template<class Hist,class Hist2D> const typename RooUnfoldT<Hist,Hist2D>::Algorithm RooUnfoldT<Hist,Hist2D>::kBinByBin = RooUnfolding::kBinByBin;
template<class Hist,class Hist2D> const typename RooUnfoldT<Hist,Hist2D>::Algorithm RooUnfoldT<Hist,Hist2D>::kTUnfold = RooUnfolding::kTUnfold;
template<class Hist,class Hist2D> const typename RooUnfoldT<Hist,Hist2D>::Algorithm RooUnfoldT<Hist,Hist2D>::kInvert = RooUnfolding::kInvert;
template<class Hist,class Hist2D> const typename RooUnfoldT<Hist,Hist2D>::Algorithm RooUnfoldT<Hist,Hist2D>::kDagostini = RooUnfolding::kDagostini;
template<class Hist,class Hist2D> const typename RooUnfoldT<Hist,Hist2D>::Algorithm RooUnfoldT<Hist,Hist2D>::kIDS = RooUnfolding::kIDS;
template<class Hist,class Hist2D> const typename RooUnfoldT<Hist,Hist2D>::Algorithm RooUnfoldT<Hist,Hist2D>::kGP = RooUnfolding::kGP; 
template<class Hist,class Hist2D> const typename RooUnfoldT<Hist,Hist2D>::ErrorTreatment RooUnfoldT<Hist,Hist2D>::kNoError = RooUnfolding::kNoError;
template<class Hist,class Hist2D> const typename RooUnfoldT<Hist,Hist2D>::ErrorTreatment RooUnfoldT<Hist,Hist2D>::kErrors = RooUnfolding::kErrors;
template<class Hist,class Hist2D> const typename RooUnfoldT<Hist,Hist2D>::ErrorTreatment RooUnfoldT<Hist,Hist2D>::kCovariance = RooUnfolding::kCovariance;
template<class Hist,class Hist2D> const typename RooUnfoldT<Hist,Hist2D>::ErrorTreatment RooUnfoldT<Hist,Hist2D>::kCovToy = RooUnfolding::kCovToy;
template<class Hist,class Hist2D> const typename RooUnfoldT<Hist,Hist2D>::ErrorTreatment RooUnfoldT<Hist,Hist2D>::kDefault = RooUnfolding::kDefault;


using namespace RooUnfolding;

template<class Hist,class Hist2D>
RooUnfoldT<Hist,Hist2D>::RooUnfoldT (const RooUnfoldResponseT<Hist,Hist2D>* res, const Hist* meas, const char* name, const char* title)
  : TNamed (name, title)
{

  //! Constructor with response matrix object and measured unfolding input histogram.
  //! Should not normally be used directly - instead, create an instance of one of RooUnfold's subclasses,
  //! or use the New() static constructor.
  Init();
  Setup (res, meas);
}

template<class Hist,class Hist2D> RooUnfoldT<Hist,Hist2D>*
RooUnfoldT<Hist,Hist2D>::New (RooUnfolding::Algorithm alg, const RooUnfoldResponseT<Hist,Hist2D>* res, const Hist* meas,Double_t regparm,
                           const char* name, const char* title)
{

    /*!Unfolds according to the value of the alg enum:
    0 = kNone:     dummy unfolding
    1 = kBayes:    Unfold via iterative application of Bayes theorem
    2 = kSVD:      Unfold using singlar value decomposition (SVD)
    3 = kBinByBin: Unfold bin by bin.
    4 = kTUnfold:  Unfold with TUnfold
    5 = kInvert:   Unfold using inversion of response matrix
    7 = kIDS:      Unfold using iterative dynamically stabilized (IDS) method
    */
  
  RooUnfoldT<Hist,Hist2D>* unfold(NULL);

  switch(alg) {

  case kNone:
    unfold= new RooUnfoldT<Hist,Hist2D>         (res, meas);
    break;

  case kBayes:
    unfold= new RooUnfoldBayesT<Hist,Hist2D>    (res, meas);
    break;

  case kSVD:
    unfold= new RooUnfoldSvdT<Hist,Hist2D>      (res, meas);
    break;

  case kBinByBin:
    unfold= new RooUnfoldBinByBinT<Hist,Hist2D> (res, meas);
    break;

  case kTUnfold:
#ifndef NOTUNFOLD
    unfold= new RooUnfoldTUnfoldT<Hist,Hist2D> (res,meas);
    break;
#else
    cerr << "TUnfold library is not available" << endl;
    return 0;
#endif
    
  case kInvert:
    unfold = new RooUnfoldInvertT<Hist,Hist2D>  (res,meas);
    break;
  case kGP:
    unfold = new RooUnfoldGPT<Hist,Hist2D> (res,meas);
    break;
  case kDagostini:
    cerr << "RooUnfoldDagostini is not available" << endl;
    return 0;
  
  case kIDS:
    unfold= new RooUnfoldIdsT<Hist,Hist2D>      (res, meas,4);
    break;

  default: 
    cerr << "Unknown RooUnfold method " << Int_t(alg) << endl;
    return 0;
  }

  if (name)  unfold->SetName  (name);
  if (title) unfold->SetTitle (title);
  unfold->SetAlgorithm(alg);
  if (regparm != -1e30){
    unfold->SetRegParm(regparm);
  }

  return unfold;
}


template<class Hist,class Hist2D>
RooUnfoldT<Hist,Hist2D>::Cache::Cache() :
  _minparm(0),
  _maxparm(0),
  _stepsizeparm(0),
  _defaultparm(0),
  _unfolded(false),
  _fail(false),
  _haveCov(false),
  _haveWgt(false),
  _have_err_mat(false),
  _haveBias(false),
  _haveErrors(false),
  _rec(1),
  _cov(1,1),
  _wgt(1,1),
  _variances(1),
  _err_mat(1,1),
  _bias(1),
  _sigbias(1),
  _vMes(0),
  _eMes(0),
  _covL(0),
  _covMes(0)
{
  //! default constructor
}

template<class Hist,class Hist2D> 
typename RooUnfoldT<Hist,Hist2D>::Cache& RooUnfoldT<Hist,Hist2D>::Cache::operator= ( const RooUnfoldT<Hist,Hist2D>::Cache & other ){
  //! assignment operator
  _minparm = other._minparm;
  _maxparm = other._maxparm;
  _stepsizeparm = other._stepsizeparm;
  _defaultparm = other._defaultparm;
  _unfolded = other._unfolded;
  _haveCov = other._haveCov;
  _fail = other._fail;
  _have_err_mat = other._have_err_mat;
  _haveBias =  other._haveBias;
  _haveErrors = other._haveErrors;
  _haveWgt = other._haveWgt;
  _rec.ResizeTo(other._rec);
  _cov.ResizeTo(other._cov);
  _wgt.ResizeTo(other._wgt);
  _variances.ResizeTo(other._variances);
  _err_mat.ResizeTo(other._err_mat);
  _rec = other._rec;
  _cov = other._cov;
  _wgt = other._wgt;
  _variances = other._variances;
  _err_mat = other._err_mat;
  _bias.ResizeTo(other._bias);
  _bias = other._bias;
  _sigbias.ResizeTo(other._sigbias);  
  _sigbias = other._sigbias;
  _vMes = other._vMes;
  _eMes = other._eMes;
  _covL = other._covL;
  _covMes = other._covMes;
  return *this;
}


template<class Hist,class Hist2D>
RooUnfoldT<Hist,Hist2D>::Cache::~Cache(){
  //! destructor
  delete this->_vMes;
  delete this->_eMes;
  delete this->_covMes;
  delete this->_covL;
}

template<class Hist,class Hist2D>
RooUnfoldT<Hist,Hist2D>::RooUnfoldT (const RooUnfoldT<Hist,Hist2D>& rhs)
  : TNamed (rhs.GetName(), rhs.GetTitle())
{
  //! Copy constructor.
  Init();
  CopyData (rhs);
}

template<class Hist,class Hist2D> void
RooUnfoldT<Hist,Hist2D>::Assign (const RooUnfoldT<Hist,Hist2D>& rhs)
{
  //! assign data from another unfolding object
  if (this == &rhs) return;
  Reset();
  SetNameTitle (rhs.GetName(), rhs.GetTitle());
  CopyData (rhs);
}

template<class Hist,class Hist2D> void
RooUnfoldT<Hist,Hist2D>::CopyData (const RooUnfoldT<Hist,Hist2D>& rhs)
{
  //! copy data from another unfolding object
  Setup (new RooUnfoldResponseT<Hist,Hist2D>(*(rhs.response())), clone(rhs.Hmeasured()));
  SetVerbose (rhs.verbose());
  SetNToys   (rhs.NToys());
}

template<class Hist,class Hist2D> void
RooUnfoldT<Hist,Hist2D>::SetAlgorithm (RooUnfolding::Algorithm alg)
{
  //! set the unfolding algorithm to be used
  _alg = alg;
}

template<class Hist,class Hist2D> RooUnfolding::Algorithm
RooUnfoldT<Hist,Hist2D>::GetAlgorithm () const
{
  //! return the unfolding algorithm used
  return _alg;
}

template<class Hist,class Hist2D> void
RooUnfoldT<Hist,Hist2D>::Reset()
{
  //! clear and reinitialize
  ClearCache();
  Init();
}

template<class Hist,class Hist2D> void
RooUnfoldT<Hist,Hist2D>::Init()
{
  //! initialize an object with zero
  _res= 0;
  _meas= 0;
  _nm= _nt= 0;
  _verbose= 1;
  _overflow= 0;
  _dosys= kNoSystematics;
  _covMes= 0;
  _NToys=50;
  GetSettings();
}

template<class Hist,class Hist2D> RooUnfoldT<Hist,Hist2D>&
RooUnfoldT<Hist,Hist2D>::Setup (const RooUnfoldResponseT<Hist,Hist2D>* res, const Hist* meas)
{
  //! setup object from a response
  Reset();
  SetResponse (res);
  SetMeasured (meas);
  return *this;
}

template<class Hist,class Hist2D> void
RooUnfoldT<Hist,Hist2D>::SetMeasured (const Hist* meas)
{
  
  //! Set measured distribution and errors. RooUnfold does not own the histogram.
  _meas= clone(meas);
  _cache = Cache();
}


template<class Hist,class Hist2D> void
RooUnfoldT<Hist,Hist2D>::SetMeasured (const TVectorD& meas, const TVectorD& err)
{
  //! Set measured distribution and errors. Should be called after setting response matrix.
  const Hist* orig = _res->Hmeasured();
  _meas = RooUnfolding::createHist<Hist>(meas,GetName(),GetTitle(),var(orig,X));
}


template<class Hist,class Hist2D> void
RooUnfoldT<Hist,Hist2D>::SetMeasured (const TVectorD& meas, const TMatrixD& cov)
{
  //! Set measured distribution and its covariance matrix. Should be called after setting response matrix.
  SetMeasuredCov (cov);
  SetMeasured (meas, Emeasured());
}

template<class Hist,class Hist2D> void
RooUnfoldT<Hist,Hist2D>::SetMeasuredCov (const TMatrixD& cov)
{
  //! Set covariance matrix on measured distribution.
  _cache = Cache();
  _covMes= new TMatrixD (cov);
}

template<class Hist,class Hist2D> const TMatrixD&
RooUnfoldT<Hist,Hist2D>::GetMeasuredCov() const
{
  //! Get covariance matrix on measured distribution.
  if (_covMes) return *_covMes;
  auto err(Emeasured());
  _cache._covMes= new TMatrixD (_nm,_nm);
  for (Int_t i= 0 ; i<_nm; i++) {
    Double_t e= err[i];
    (*_cache._covMes)(i,i)= e*e;
  }
  return *_cache._covMes;
}


template<class Hist,class Hist2D> void
RooUnfoldT<Hist,Hist2D>::ForceRecalculation () const {
  //! clear and rebuild the cache
  this->_cache = Cache();
  this->_res->ClearCache();
}


template<class Hist,class Hist2D> void
RooUnfoldT<Hist,Hist2D>::SetResponse (const RooUnfoldResponseT<Hist,Hist2D>* res, Bool_t takeOwnership){
  //! Set response matrix for unfolding, optionally taking ownership of the RooUnfoldResponseT<Hist,Hist2D> object
  if(!res) throw std::runtime_error("cannot set response to invalid value!");
  if(takeOwnership) _res= const_cast<RooUnfoldResponseT<Hist,Hist2D>*>(res);
  else _res = new RooUnfoldResponseT<Hist,Hist2D>(*res);
  _overflow= _res->UseOverflowStatus() ? 1 : 0;
  _nm= _res->GetNbinsMeasured();
  _nt= _res->GetNbinsTruth();
  
  SetNameTitleDefault();
}

template<class Hist,class Hist2D> void
RooUnfoldT<Hist,Hist2D>::Unfold() const
{

  //! Dummy unfolding - just copies input
  cout << "********************** " << ClassName() << ": dummy unfolding - just copy input **********************" << endl;

  _cache._rec.ResizeTo (_nt);
  Int_t nb= _nm < _nt ? _nm : _nt;
  TVectorD vmeas(Vmeasured());
  for (Int_t i= 0; i < nb; i++) {
    _cache._rec(i)= vmeas(i);
  }
  _cache._unfolded= true;
}

template<class Hist,class Hist2D> void
RooUnfoldT<Hist,Hist2D>::GetErrorsCovariance() const
{
  //!Creates vector of diagonals of covariance matrices.
  if(this->_withError != kErrors){
    throw std::runtime_error("unknown error propagation method!");
  }
  if (!_cache._haveCov) GetCov();
  if (!_cache._haveCov) return;
  _cache._variances.ResizeTo(_nt);
  for (Int_t i= 0; i < _nt; i++) {
    _cache._variances(i)= _cache._cov(i,i);
  }
  _cache._haveErrors= true;
}

template<class Hist,class Hist2D> void
RooUnfoldT<Hist,Hist2D>::GetErrors() const
{
  //!Creates vector of diagonals of covariance matrices.
  //!This may be overridden if it can be computed more quickly without the covariance matrix.
  this->GetErrorsCovariance();
}

template<class Hist,class Hist2D> void
RooUnfoldT<Hist,Hist2D>::GetCov() const
{
  //!Dummy routine to get covariance matrix. It should be overridden by derived classes.
  const TMatrixD& covmeas(GetMeasuredCov());
  Int_t nb= std::min(_nm,_nt);
  _cache._cov.ResizeTo (_nt, _nt);
  for (int i=0; i<nb; i++)
    for (int j=0; j<nb; j++)
      _cache._cov(i,j)= covmeas(i,j);
  _cache._haveCov= true;
}

template<class Hist,class Hist2D> void
RooUnfoldT<Hist,Hist2D>::GetWgt() const
{
  //! Creates weight matrix
  //! This may be overridden if it can be computed directly without the need for inverting the matrix
  if (!_cache._haveCov) GetCov();
  if (!_cache._haveCov) return;
  if (!InvertMatrix (_cache._cov, _cache._wgt, "covariance matrix", _verbose)) return;
  _cache._haveWgt= true;
}

template<class Hist,class Hist2D> void
RooUnfoldT<Hist,Hist2D>::GetErrMat() const
{
  //! Get covariance matrix from the variation of the results in toy MC tests
  if (_NToys<=1) return;
  _cache._err_mat.ResizeTo(_nt,_nt);
  TVectorD xisum (_nt);
  TMatrixD xijsum(_nt,_nt);
  for (Int_t k=0; k<_NToys; k++){
    TVectorD x(_nt),xe(_nt);
    this->RunToy(x,xe);
    for (Int_t i=0; i<_nt;i++){
      Double_t xi= x[i];
      xisum[i] += xi;
      for (Int_t j=0; j<_nt; j++) xijsum(i,j) += xi * x[j];
    }
  }
  for (Int_t i=0; i<_nt; i++){
    for (Int_t j=0; j<_nt; j++){
      _cache._err_mat(i,j)= (xijsum(i,j) - (xisum[i]*xisum[j])/_NToys) / (_NToys-1);
    }
  }
  _cache._have_err_mat=true;
}

template<class Hist,class Hist2D> void
RooUnfoldT<Hist,Hist2D>::CalculateBias(RooUnfolding::BiasMethod method, Int_t ntoys, const Hist* hTrue) const
{
  //! Calculate bias using one of the available methods
  //! 
  //! BiasEstimator
  //! Unfold the nominal measured distribution and use its
  //! (relative) discrepancy to the given truth distribution as the
  //! bias. `ntoys` is ignored here.
  //! 
  //! BiasClosure
  //! Throw `ntoys` toys around the nominal measured
  //! distribution. Unfold each of these toys. Use the (relative)
  //! discrepancy and spread w.r.t. the given truth distribution as
  //! bias.
  //!
  //! BiasAsimov
  //! Throw `ntoys` primary toys around the nominal truth
  //! distribution.  For each of these toys, throw `ntoys` secondary
  //! toys around it.  Fold and unfold each of these secondary toys,
  //! calculate the relative discrepancy w.r.t. the corresponding
  //! primary toy. Use the mean and spread of this quantity as the
  //! bias. The parameter `hTrue` is ignored in this case.

  if(!hTrue) hTrue = this->response()->Htruth();
  
  TVectorD truth(hTrue ? h2v(hTrue,false) : _res->Vtruth());
  TVectorD truthE(hTrue ? h2ve(hTrue,false) : _res->Etruth());  

  Hist* asimov = RooUnfolding::asimovClone(this->response()->Hmeasured(),this->response()->UseDensityStatus());
  auto* toyFactory = this->New(this->GetAlgorithm(),this->response(),asimov,GetRegParm());
  toyFactory->SetVerbose(0);
  
  if (method == RooUnfolding::kBiasEstimator){
    // for the "estimator" version, we just run the unfolding once
    TVectorD unfold = toyFactory->Vunfold();
    TVectorD unfoldE = toyFactory->EunfoldV();
    
    _cache._bias.ResizeTo(_nt);
    _cache._sigbias.ResizeTo(_nt);

    // loop over the bins
    for(int i=0; i<_nt; ++i){
<<<<<<< HEAD
      if (truth[i]) {
	  _cache._bias[i] = (unfold[i] - truth[i]) / truth[i];
	  _cache._sigbias[i] = sqrt(truthE[i]*truthE[i] + unfoldE[i]*unfoldE[i]) / truth[i];
      } else {
	  _cache._bias[i] = (unfold[i] - truth[i]);
	  _cache._sigbias[i] = sqrt(truthE[i]*truthE[i] + unfoldE[i]*unfoldE[i]);
      }
=======
      // bias = comparison between unfolded and truth histogram given
      _cache._bias[i] = (unfold[i] - truth[i]) / truth[i];
      // gaussian error propagation on truth and unfolded histogram - assume they are uncorrelated
      _cache._sigbias[i] = sqrt(truthE[i]*truthE[i] + unfoldE[i]*unfoldE[i]) / truth[i];
>>>>>>> ffa5ea0a
    }
  } else if(method == RooUnfolding::kBiasClosure){
    // for the "closure" version, throw some toys
    
    TVectorD bias(_nt);
    TVectorD sigbias(_nt);
    std::vector<TVectorD> toy_unfold,toy_error;
    std::vector<double> chi;
    // run `ntoys` toys and push the results in the toy_unfold and toy_error vector
    toyFactory->RunToys(ntoys,toy_unfold,toy_error,chi);

    TMatrixD pull_results(ntoys,_nt);
    _cache._bias.ResizeTo(_nt);
    _cache._sigbias.ResizeTo(_nt);

    // in this loop, compute the "mean" between all toys for each bin
    // bias = comparison between unfolded and truth histogram given
    for ( int i = 0; i < ntoys; ++i){
      for (int j = 0; j < toy_unfold[i].GetNrows(); ++j){
        if (toy_error[i](j) != 0){
          pull_results(i, j) = (toy_unfold[i](j) - truth(j)) / toy_unfold[i](j);
          bias(j) += pull_results(i, j);
        } 
      }
    }
    // for the mean, divide by ntoys in the end
    for (int i = 0; i < _nt; i++){
      _cache._bias(i) = bias(i) / ntoys;
    }
    // for the variance, loop over all bins and toys again
    for (int j = 0; j < _nt; j++){
      double sum2 = 0;
      for (int i = 0; i < ntoys; i++){
        // get the difference between each individual toy and the mean
        double val = (pull_results(i, j) - _cache._bias(j));
        // sum the squares of these differences
        sum2 += val*val;
      }
      if(ntoys > 1){
        // variance = sum of square differences divided by n-1
        _cache._sigbias(j) = sqrt(sum2) / (ntoys-1);
      } else {
        // pathological case of 1 toy
        _cache._sigbias(j) = sqrt(sum2);
      }
    }
  } else if(method == RooUnfolding::kBiasAsimov){
    std::vector<TVectorD> bias;
    // in here, generate level 1 toys
    // for each level 1 toy, generate level 2 toys
    
    // the differences between the level 2 toys
    // and all the corresponding level 1 toys
    // are collected in the bias vector
    toyFactory->RunBiasAsimovToys(ntoys,bias);
    _cache._bias.ResizeTo(_nt);
    _cache._sigbias.ResizeTo(_nt);
    for (int i = 0; i < _nt; ++i){
      double sum = 0;
      double sum2 = 0;
      const size_t n = bias.size();
      for(size_t j=0; j<n; ++j){
        // linear sum - used to calculate mean
        sum += bias[j][i];
        // square sum - used to calculate variance
        sum2 += bias[j][i]*bias[j][i];        
      }
<<<<<<< HEAD
      
      double mean = sum/bias.size();
=======
      // explicitly calculate and store mean
      double mean = sum/n;
>>>>>>> ffa5ea0a
      _cache._bias(i) = mean;
      // variance = 1/(n-1) * sum (x-mean)**2 = 1/(n-1) * ( sum(x**2) - 1/n * sum(x)**2 ) = 1/(n-1) * ( sum(x**2) - mean * sum(x)**2 )
      _cache._sigbias(i) = sqrt((sum2 - sum*mean)/(n-1));
    }
  }
  
  delete asimov;
  delete toyFactory;
  
  _cache._haveBias=true;
}

template<class Hist,class Hist2D> void
RooUnfoldT<Hist,Hist2D>::CalculateBias(Int_t ntoys, const Hist* hTrue) const
{
  //! legacy shorthand for CalculateBias
  //! if `ntoys`==0, the BiasEstimator method is used
  //! otherwise, the BiasClosure method is used
  //! for all other methods, please use the other signature of CalculateBias
  if(ntoys == 0) CalculateBias(RooUnfolding::kBiasEstimator,0,hTrue);
  else CalculateBias(RooUnfolding::kBiasClosure,ntoys,hTrue);  
}

template<class Hist,class Hist2D> Bool_t
RooUnfoldT<Hist,Hist2D>::UnfoldWithErrors (ErrorTreatment withError, bool getWeights) const
{
  //! This method initializes the unfolding with errors.

  if (!_cache._unfolded) {

    if (_cache._fail) return false;

    this->Unfold();

    if (!_cache._unfolded) {
      _cache._fail= true;
      return false;
    }
  }

  Bool_t ok;
  if(_withError != withError) _cache._haveErrors = false;
  _withError= withError;
  if (getWeights && (withError==kErrors || withError==kCovariance)) {
      if   (!_cache._haveWgt)      GetWgt();
      ok= _cache._haveWgt;
  } else {
    switch (withError) {
    case kErrors:
    case kRooFit:
      if   (!_cache._haveErrors)   GetErrors();
      ok= _cache._haveErrors;
      break;
    case kCovariance:
      if   (!_cache._haveCov)      GetCov();
      ok= _cache._haveCov;
      break;
    case kCovToy:
      if   (!_cache._have_err_mat) GetErrMat();
      ok= _cache._have_err_mat;
      break;
    default:
      ok= true;
    }
  }

  if (!ok) _cache._fail= true;
  
  return ok;
}

template<class Hist,class Hist2D> Double_t
RooUnfoldT<Hist,Hist2D>::Chi2(const Hist* hTrue,ErrorTreatment DoChi2) const {
    /*!Calculates Chi squared. Method depends on value of DoChi2
    0: sum of (residuals/error)squared
    1: use errors propagated through the unfolding
    2: use covariance matrix returned from unfolding
    3: use covariance matrix from the variation of the results in toy MC tests
    Returns warnings for small determinants of covariance matrices and if the condition is very large.
    If a matrix has to be inverted also removes rows/cols with all their elements equal to 0*/
    if (!UnfoldWithErrors (DoChi2)) return -1.0;
    TVectorD res(subtract<Hist,TVectorD>(_cache._rec,hTrue,_overflow));
    Double_t chi2= 0.0;
    if (DoChi2==kCovariance || DoChi2==kCovToy) {
      TMatrixD wgt(Wunfold(DoChi2));
      if (_cache._fail) return -1.0;
      TMatrixD resmat(1,_nt), chi2mat(1,1);
      TMatrixDRow(resmat,0)= res;
      ABAT (resmat, wgt, chi2mat);
      chi2= chi2mat(0,0);
    } else {
      TVectorD eunfold(EunfoldV(DoChi2));
      if (_cache._fail) return -1.0;
      for (Int_t i = 0 ; i < _nt; i++) {
        Double_t e= eunfold[i];
        if (e<=0.0) continue;
        Double_t ypull = res[i] / e;
        chi2 += ypull*ypull;
      }
    }
    return chi2;
}


template<class Hist,class Hist2D> void
RooUnfoldT<Hist,Hist2D>::PrintTable (std::ostream& o, const Hist* hTrue, ErrorTreatment withError) const
{

  //! Prints entries from truth, measured, and unfolded data for each bin.
  if (withError==kDefault) withError= _withError;
  if (withError==kDefault) withError= kErrors;

  if (!UnfoldWithErrors (withError)) withError= kNoError;

  if (!hTrue){
    hTrue = response()->Htruth();
  }

  const Hist* hTrainTrue = response()->Htruth();
  const Hist* hTrain = response()->Hmeasured();
  const Hist* hMeas = Hmeasured();

  int ntxb= nBins(_res->Htruth(),X)+2*this->_overflow;
  int ntyb= nBins(_res->Htruth(),Y)+2*this->_overflow;

  int d = dim(_res->Htruth());
  if (!_cache._unfolded) return;
  Double_t chi_squ= -999.0;
  if (hTrue && (withError==kCovariance || withError==kCovToy)) chi_squ = Chi2(hTrue,withError);

  printTable(o,d,
             ntxb,ntyb,
             h2v(hTrainTrue,this->_overflow, this->response()->UseDensityStatus()),
             h2v(hTrain,this->_overflow, this->response()->UseDensityStatus()),
             hTrue ? h2v(hTrue,this->_overflow, this->response()->UseDensityStatus()) : TVectorD(this->_nt) ,             
             h2v(hMeas,this->_overflow, this->response()->UseDensityStatus()),
             this->Vunfold(),
             withError,
             hTrue ? h2ve(hTrue,this->_overflow, this->response()->UseDensityStatus()) : TVectorD(this->_nt) ,
             this->EunfoldV(withError),
             chi_squ);
}


template<class Hist,class Hist2D> void
RooUnfoldT<Hist,Hist2D>::SetNameTitleDefault()
{
  if (!_res) return;
  const char* s= GetName();
  if (s[0] == '\0') SetName (_res->GetName());
  s= GetTitle();
  if (s[0] == '\0') {
    TString title= "Unfold ";
    title += _res->GetTitle();
    SetTitle (title);
  }
}

template<class Hist,class Hist2D> Hist*
RooUnfoldT<Hist,Hist2D>::Hunfold (ErrorTreatment withError)
{
    /*!Creates unfolded distribution. Error calculation varies by withError:
    0: No errors
    1: Errors from the square root of the diagonals of the covariance matrix given by the unfolding
    2: Errors from the square root of of the covariance matrix given by the unfolding
    3: Errors from the square root of the covariance matrix from the variation of the results in toy MC tests
    */

  if (!UnfoldWithErrors (withError)) withError= kNoError;
  const Hist* t = _res->Htruth();
  if (!_cache._unfolded){
    return RooUnfolding::createHist(name(t),title(t),vars(t));
  } else {
    TVectorD rec(this->Vunfold());
    TVectorD errors(this->EunfoldV());
    return RooUnfolding::createHist(rec,errors,name(t),title(t),vars(t),_overflow);
  }
}

template<class Hist,class Hist2D> void
RooUnfoldT<Hist,Hist2D>::GetSettings() const
{
    //!Gets maximum and minimum parameters and step size
    _cache._minparm=0;
    _cache._maxparm=0;
    _cache._stepsizeparm=0;
    _cache._defaultparm=0;
}

template<class Hist,class Hist2D> Double_t
RooUnfoldT<Hist,Hist2D>::GetMinParm() const
{
    //!Get minimum regularisation parameter for unfolding method
    return _cache._minparm;
}

template<class Hist,class Hist2D> Double_t
RooUnfoldT<Hist,Hist2D>::GetMaxParm() const
{
    //!Get maximum regularisation parameter for unfolding method
    return _cache._maxparm;
}

template<class Hist,class Hist2D> Double_t
RooUnfoldT<Hist,Hist2D>::GetStepSizeParm() const
{
    //!Get suggested step size for unfolding distribution
    return _cache._stepsizeparm;
}

template<class Hist,class Hist2D> Double_t
RooUnfoldT<Hist,Hist2D>::GetDefaultParm() const
{
    //!Get suggested regularisation parameter.
    return _cache._defaultparm;
}

template<class Hist,class Hist2D> void
RooUnfoldT<Hist,Hist2D>::Print(Option_t* /*opt*/) const
{
  //! print a summary of the configuration
  cout << ClassName() << "::" << GetName() << " \"" << GetTitle()
       << "\"," << " regularisation parameter=" << GetRegParm() << ", ";
  if (_covMes) cout << "with measurement covariance, ";
  if (_dosys)      cout << "calculate systematic errors, ";
  if (dim(_meas)==1) cout << _nm;
  else {
    cout <<        nBins(_meas,X)
         << "x" << nBins(_meas,Y);
    if (dim(_meas)>=3)
      cout << "x" << nBins(_meas,Z);
    cout << " (" << _nm << ")";
  }
  cout << " bins measured, ";
  const Hist* rtrue= _res->Htruth();
  if (dim(rtrue)==1) cout << _nt;
  else {
    cout <<        nBins(rtrue,X)
         << "x" << nBins(rtrue,Y);
    if (dim(rtrue)>=3)
      cout << "x" << nBins(rtrue,Z);
    cout << " (" << _nt << ")";
  }
  cout << " bins truth";
  if (_overflow) cout << " including overflows";
  cout << endl;
}

template<class Hist,class Hist2D> void
RooUnfoldT<Hist,Hist2D>::Dump() const {
  //! dump the contents of the member variables
  std::cout << "covMes=" <<  _covMes << std::endl;
  std::cout << "verbose=" <<  _verbose << std::endl;
  std::cout << "nm=" <<  _nm << std::endl;
  std::cout << "nt=" <<  _nt << std::endl;
  std::cout << "overflow=" <<  _overflow << std::endl;
  std::cout << "NToys=" <<  _NToys << std::endl;
  std::cout << "dosys=" <<  _dosys << std::endl;
  std::cout << "res=" <<  _res << std::endl;
  std::cout << "meas=" <<  _meas << std::endl;
  _res->Print();
  _meas->Print();
}

template<class Hist,class Hist2D> TMatrixD
RooUnfoldT<Hist,Hist2D>::CutZeros(const TMatrixD& ereco)
{
    //!Removes row & column if all their elements are 0.
    vector<int> diags;
        int missed=0;
        for (int i=0; i<ereco.GetNrows(); i++){
            double coltot=0;
            for (int j=0;j<ereco.GetNrows();j++){
                coltot+=ereco(i,j);
            }
            if (coltot==0){
                diags.push_back(i);
                missed++;
            }
        }
        int x=ereco.GetNrows()-missed;
        int y=ereco.GetNcols()-missed;
        TMatrixD ereco_cut(x,y);
        unsigned int v=0;
        for (int i=0;i<ereco.GetNrows();i++){
            if(v<diags.size() && diags[v]==i){
                v++;
            }
            else{
                for (int j=0; j<ereco_cut.GetNcols();j++){
                    ereco_cut(i-v,j)=ereco(i,j+v);
                    }
                }
        }
    return ereco_cut;
}

template<class Hist,class Hist2D> TMatrixD
RooUnfoldT<Hist,Hist2D>::Eunfold(ErrorTreatment withError) const
{
    /*!Returns covariance matrices for error calculation of type withError
    0: Errors are the square root of the bin content
    1: Errors from the diagonals of the covariance matrix given by the unfolding
    2: Errors from the covariance matrix given by the unfolding
    3: Errors from the covariance matrix from the variation of the results in toy MC tests
    */
    if (!UnfoldWithErrors (withError)) return TMatrixD(_nt,_nt);

    switch(withError){
    case kNoError: {
      TMatrixD Eunfold_m(_nt,_nt);
      for (int i=0; i<_nt; i++){
        Eunfold_m(i,i)=_cache._rec(i);
      }
      return Eunfold_m;
      break; }
    case kRooFit:
    case kErrors: {
      TMatrixD Eunfold_m(_nt,_nt);
      for (int i=0; i<_nt;i++){
        Eunfold_m(i,i)=_cache._variances(i);
      }
      return Eunfold_m;
      break;
    }
    case kCovariance:
      return _cache._cov;
      break;
    case kCovToy:
      return _cache._err_mat;
      break;
    default:
      throw std::runtime_error(TString::Format("Error in RooUnfoldT::Wunfold, unrecognised error method '%d'",withError).Data());                      
    }
}

template<class Hist,class Hist2D> TVectorD
RooUnfoldT<Hist,Hist2D>::EunfoldV(ErrorTreatment withError) const
{
    /*!Returns vector of unfolding errors computed according to the withError flag:
    0: Errors are the square root of the bin content
    1: Errors from the diagonals of the covariance matrix given by the unfolding
    2: Errors from the covariance matrix given by the unfolding
    3: Errors from the covariance matrix from the variation of the results in toy MC tests
    */

    TVectorD Eunfold_v(_nt);
    if (!UnfoldWithErrors (withError)) return Eunfold_v;

    switch(withError){
      case kNoError:
        for (int i=0; i<_nt; i++){
          Eunfold_v(i)=sqrt (fabs (_cache._rec(i)));
        }
        break;
      case kErrors:
      case kRooFit:
        for (int i=0; i<_nt; i++){
          Eunfold_v(i)=sqrt (fabs (_cache._variances(i)));
        }
        break;
      case kCovariance:
        for (int i=0; i<_nt; i++){
          Eunfold_v(i)=sqrt (fabs (_cache._cov(i,i)));
        }
        break;
      case kCovToy:
        for (int i=0; i<_nt; i++){
          Eunfold_v(i)=sqrt (fabs (_cache._err_mat(i,i)));
        }
        break;
      default:
        throw std::runtime_error(TString::Format("Error in RooUnfoldT::EunfoldV, unrecognised error method '%d'",withError).Data());        
    }
    return Eunfold_v;
}

template<class Hist,class Hist2D> TMatrixD
RooUnfoldT<Hist,Hist2D>::Wunfold(ErrorTreatment withError) const
{
  //! TODO: document
    TMatrixD Wunfold_m(_nt,_nt);
    if (!UnfoldWithErrors (withError, true)) return Wunfold_m;

    switch(withError){
      case kNoError:
        for (int i=0; i<_nt; i++){
          if (_cache._rec(i)!=0.0) Wunfold_m(i,i)=1.0/_cache._rec(i);
        }
        break;
      case kErrors:
      case kRooFit:
        for (int i=0; i<_nt;i++){
          Wunfold_m(i,i)=_cache._wgt(i,i);
        }
        break;
      case kCovariance:
        Wunfold_m=_cache._wgt;
        break;
      case kCovToy:
        InvertMatrix (_cache._err_mat, Wunfold_m, "covariance matrix from toys", _verbose);
        break;
      default:
        throw std::runtime_error(TString::Format("Error in RooUnfoldT::Wunfold, unrecognised error method '%d'",withError).Data());                
    }
    return Wunfold_m;
}

template<class Hist,class Hist2D> Int_t
RooUnfoldT<Hist,Hist2D>::InvertMatrix(const TMatrixD& mat, TMatrixD& inv, const char* name, Int_t verbose)
{
  //! Invert a matrix using Single Value Decomposition: inv = mat^-1.
  //! Can use InvertMatrix(mat,mat) to invert in-place.
  Int_t ok= 1;
  TDecompSVD svd (mat);
  const Double_t cond_max= 1e17;
  Double_t cond= svd.Condition();
  if (verbose >= 1) {
    Double_t d1=0,d2=0;
    svd.Det(d1,d2);
    Double_t det= d1*TMath::Power(2.,d2);
    cout << name << " condition="<<cond<<", determinant="<<det;
    if (d2!=0.0) cout <<" ("<<d1<<"*2^"<<d2<<")";
    cout <<", tolerance="<<svd.GetTol()<<endl;
  }
  if        (cond<0.0){
    cerr <<"Warning: bad "<<name<<" condition ("<<cond<<")"<<endl;
    ok= 2;
  } else if (cond>cond_max) {
    cerr << "Warning: poorly conditioned "<<name<<" - inverse may be inaccurate (condition="<<cond<<")"<<endl;
    ok= 3;
  }
  inv.ResizeTo (mat.GetNcols(), mat.GetNrows());  // pseudo-inverse of A(r,c) is B(c,r)
#if ROOT_VERSION_CODE >= ROOT_VERSION(5,13,4)  /* TDecompSVD::Invert() didn't have ok status before 5.13/04. */
  Bool_t okinv= false;
  inv= svd.Invert(okinv);
  if (!okinv) {
    cerr << name << " inversion failed" << endl;
    return 0;
  }
#else
  inv= svd.Invert();
#endif
  if (verbose>=1) {
    TMatrixD I (mat, TMatrixD::kMult, inv);
    if (verbose>=3) printMatrix(I,"V*V^-1");
    Double_t m= 0.0;
    for (Int_t i= 0; i<I.GetNrows(); i++) {
      Double_t d= fabs(I(i,i)-1.0);
      if (d>m) m= d;
      for (Int_t j= 0; j<i; j++) {
        d= fabs(I(i,j)); if (d>m) m= d;
        d= fabs(I(j,i)); if (d>m) m= d;
      }
    }
    cout << "Inverse " << name << " " << 100.0*m << "% maximum error" << endl;
  }
  return ok;
}

template<class Hist,class Hist2D> void
RooUnfoldT<Hist,Hist2D>::Streamer (TBuffer &R__b)
{
  //! Stream an object of class RooUnfold.
  if (R__b.IsReading()) {
    RooUnfoldT<Hist,Hist2D>::Class()->ReadBuffer  (R__b, this);
  } else {
    RooUnfoldT<Hist,Hist2D>::Class()->WriteBuffer (R__b, this);
  }
}

template<> void
RooUnfoldT<TH1,TH2>::Streamer (TBuffer &R__b)
{
  //! Stream an object of class RooUnfold.
  if (R__b.IsReading()) {
    // Don't add our histograms to the currect directory.
    // We own them and we don't want them to disappear when the file is closed.
    Bool_t oldstat= TH1::AddDirectoryStatus();
    TH1::AddDirectory (kFALSE);
    RooUnfoldT<TH1,TH2>::Class()->ReadBuffer  (R__b, this);
    TH1::AddDirectory (oldstat);
  } else {
    RooUnfoldT<TH1,TH2>::Class()->WriteBuffer (R__b, this);
  }
}

template<class Hist,class Hist2D>
RooUnfoldT<Hist,Hist2D>::RooUnfoldT()
  : TNamed()
{
  //! Default constructor. Use Setup() to prepare for unfolding.
  Init();
}

template<class Hist,class Hist2D> 
RooUnfoldT<Hist,Hist2D>::RooUnfoldT (const char*    name, const char*    title)
  : TNamed(name,title)
{
  //! Basic named constructor. Use Setup() to prepare for unfolding.
  Init();
}

template<class Hist,class Hist2D> 
RooUnfoldT<Hist,Hist2D>::RooUnfoldT (const TString& name, const TString& title)
  : TNamed(name,title)
{
  //! Basic named constructor. Use Setup() to prepare for unfolding.
  Init();
}

template<class Hist,class Hist2D> 
RooUnfoldT<Hist,Hist2D>::~RooUnfoldT()
{
  // destructor
}

template<class Hist,class Hist2D> 
RooUnfoldT<Hist,Hist2D>& RooUnfoldT<Hist,Hist2D>::operator= (const RooUnfoldT<Hist,Hist2D>& rhs)
{
  //! Assignment operator for copying RooUnfold settings.
  Assign(rhs);
  return *this;
}

template<class Hist,class Hist2D> 
Int_t RooUnfoldT<Hist,Hist2D>::verbose() const
{
  //! Get verbosity setting which controls amount of information to be printed
  return _verbose;
}

template<class Hist,class Hist2D> 
Int_t RooUnfoldT<Hist,Hist2D>::NToys()     const
{
  //! Get number of toys used in kCovToy error calculation.
  return _NToys;
}

template<class Hist,class Hist2D> 
Int_t RooUnfoldT<Hist,Hist2D>::Overflow()  const
{
  //! Histogram under/overflow bins are used?
  return _overflow;
}

template<class Hist,class Hist2D> 
const RooUnfoldResponseT<Hist,Hist2D>* RooUnfoldT<Hist,Hist2D>::response()  const
{
   //! Response matrix object
  return _res;
}

template<class Hist,class Hist2D> 
RooUnfoldResponseT<Hist,Hist2D>* RooUnfoldT<Hist,Hist2D>::response()
{  
   //! Response matrix object
  return _res;
}

template<class Hist,class Hist2D> 
const Hist*               RooUnfoldT<Hist,Hist2D>::Hmeasured() const
{
  //! Measured Distribution as a histogram
  return _meas;
}

template<class Hist,class Hist2D> 
Hist*               RooUnfoldT<Hist,Hist2D>::Hmeasured()
{
  //! Measured Distribution as a histogram
  return _meas;
}

template<class Hist,class Hist2D> 
const TVectorD&                RooUnfoldT<Hist,Hist2D>::Vunfold() const
{
  //! Unfolded (reconstructed) distribution as a vector
  if (!_cache._unfolded) {
    if (!_cache._fail){
      this->Unfold();
    }
    if (!_cache._unfolded) {
      _cache._fail= true;
      if (_nt > 0 && _cache._rec.GetNrows() == 0) _cache._rec.ResizeTo(_nt);   // need something
    }
  }

  return _cache._rec;
}

template<class Hist,class Hist2D> 
const TVectorD&          RooUnfoldT<Hist,Hist2D>::Vmeasured() const
{
  //! Measured distribution as a vector.
  if (!_cache._vMes){
    _cache._vMes = new TVectorD(h2v (_meas, _overflow, this->response()->UseDensityStatus()));
  }
  return *_cache._vMes;
}

template<class Hist,class Hist2D> 
const TVectorD&          RooUnfoldT<Hist,Hist2D>::Vbias() const
{
  //! Bias distribution as a vector.
  if (!_cache._haveBias){
    throw std::runtime_error("calculate bias before attempting to retrieve it!");
  }
  return _cache._bias;
}

template<class Hist,class Hist2D> 
const TVectorD&          RooUnfoldT<Hist,Hist2D>::Ebias() const
{
  //! Bias errors as a vector.
  if (!_cache._haveBias){
    throw std::runtime_error("calculate bias before attempting to retrieve it!");
  }
  return _cache._sigbias;
}


template<class Hist,class Hist2D> 
const TVectorD&          RooUnfoldT<Hist,Hist2D>::Emeasured() const
{
  //! Measured errors as a vector.
  if (!_cache._eMes){
    if(_covMes){
      _cache._eMes= new TVectorD(_nm);
      for (Int_t i= 0; i<_nm; i++) {
        Double_t e= this->_cache._cov(i,i);
        if (e>0.0) (*_cache._eMes)[i]= sqrt(e);
      }
    } else {
      _cache._eMes = new TVectorD(h2ve (_meas, _overflow, this->response()->UseDensityStatus()));
    }
  }
  return *_cache._eMes;
}

template<class Hist,class Hist2D> 
void  RooUnfoldT<Hist,Hist2D>::SetVerbose (Int_t level)
{
  //! Set verbosity level which controls amount of information to be printed
  _verbose= level;
}

template<class Hist,class Hist2D> 
void  RooUnfoldT<Hist,Hist2D>::SetOverflow (Int_t overflow)
{
  //! set the usage of the overflow bin
  _overflow= overflow;
}

template<class Hist,class Hist2D> 
void  RooUnfoldT<Hist,Hist2D>::SetNToys (Int_t toys)
{
  //! Set number of toys used in kCovToy error calculation.
  _NToys= toys;
}

template<class Hist,class Hist2D> 
void  RooUnfoldT<Hist,Hist2D>::SetRegParm (Double_t regparm)
{
  //! Set Regularisation parameter
}

template<class Hist,class Hist2D> 
Double_t RooUnfoldT<Hist,Hist2D>::GetRegParm() const
{
  //! Get regularisation parameter.
  return -1e30;
}

template<class Hist,class Hist2D> 
void RooUnfoldT<Hist,Hist2D>::ClearCache() const
{
  //! Clear the cache
  this->_cache = Cache();
}

template<class Hist,class Hist2D> 
void RooUnfoldT<Hist,Hist2D>::IncludeSystematics (RooUnfolding::SystematicsTreatment dosys)
{
  //! Include systematic errors from response matrix?
  //! Use dosys=2 to exclude measurement errors.
  if (dosys!=_dosys){
    this->ClearCache();
    _dosys= dosys;
  }
}

template<class Hist,class Hist2D> 
Int_t RooUnfoldT<Hist,Hist2D>::SystematicsIncluded() const
{
  //! return setting for whether to include systematic errors from response matrix
  return _dosys;
}

template class RooUnfoldT<TH1,TH2>;
ClassImp (RooUnfold)

#ifndef NOROOFIT
#include "RooFitResult.h"
#include "RooAbsPdf.h"
#include "RooDataSet.h"
template<> void RooUnfoldT<RooUnfolding::RooFitHist,RooUnfolding::RooFitHist>::SetResponse (const RooUnfoldResponseT<RooUnfolding::RooFitHist,RooUnfolding::RooFitHist>* res, Bool_t takeOwnership){
  //! Set response matrix for unfolding, optionally taking ownership of the RooUnfoldResponseT<Hist,Hist2D> object
  if(!res) throw std::runtime_error("cannot set response to invalid value!");
  _res = new RooFitUnfoldResponse(res);
  _overflow= _res->UseOverflowStatus() ? 1 : 0;
  _nm= _res->GetNbinsMeasured();
  _nt= _res->GetNbinsTruth();
  SetNameTitleDefault();
}
namespace {
  void getParameters(const RooUnfolding::RooFitHist* hist, RooArgSet& params){
    if(hist){
      RooArgSet* args = hist->func()->getParameters((RooArgSet*)0);
      for(auto p:*args){
        if(params.find(*p)) continue;
        RooRealVar* rrv = dynamic_cast<RooRealVar*>(p);
        if(!rrv) continue;
        if(rrv->isConstant()) continue;
        if(rrv->getError() == 0.){
          throw std::runtime_error(TString::Format("unable to build covariance matrix for parameter '%s' with error 0 - is this an observable? please set constant",rrv->GetName()).Data());
        }
        params.add(*rrv);
      }
      delete args;
    }
  }
  class FitResultHack : public RooFitResult {
  public:
    void setCovariance(TMatrixDSym& m){
      this->setCovarianceMatrix(m);
    }
  };
}

template<> void
RooUnfoldT<TH1,TH2>::RunToys(int ntoys, std::vector<TVectorD>& vx, std::vector<TVectorD>& vxe, std::vector<double>& chi2) const {
  //! run a number of toys, fill the values, errors and chi2 in the
  //! given vectors
  auto errorType = _withError;
  _withError = kDefault;
  
  const auto* res = this->response();
  for(int i=0; i<ntoys; ++i){
    this->ForceRecalculation();
    this->Vmeasured();
    if(this->_dosys != kNoMeasured){
      RooUnfolding::randomize(*_cache._vMes);
    }
    if(this->_dosys == kAll){
      res->RunToy();
    }
    vx.push_back(this->Vunfold());
    if(errorType != kNoError){
      vxe.push_back(this->EunfoldV());
      chi2.push_back(this->Chi2 (this->response()->Htruth()));
    }
  }
  this->ForceRecalculation();  
  _withError =  errorType;
}

template<> void
RooUnfoldT<RooUnfolding::RooFitHist,RooUnfolding::RooFitHist>::RunToys(int ntoys, std::vector<TVectorD>& vx, std::vector<TVectorD>& vxe, std::vector<double>& chi2) const {
  //! run a number of toys, fill the values, errors and chi2 in the
  //! given vectors

  const auto* res = this->response();
  RooArgSet errorParams;
  if(this->_dosys != kNoMeasured){
    getParameters(this->Hmeasured(),errorParams);
  }
  if(this->_dosys == kAll){
    getParameters(res->Hmeasured(),errorParams);
    getParameters(res->Htruth(),errorParams);
    getParameters(res->Hfakes(),errorParams);
    getParameters(res->Hresponse(),errorParams);
  }
  
  auto* snsh = errorParams.snapshot();
  RooArgList errorParamList(errorParams);
  RooFitResult * prefitResult = RooFitResult::prefitResult(errorParamList);
  if(_cache._covMes && !this->_dosys==kNoMeasured){
    auto meas(this->Vmeasured());
    auto covMes = *(_cache._covMes);
    auto setCov(prefitResult->covarianceMatrix());
    auto gammas = this->Hmeasured()->nps();
    for(size_t i=0; i<covMes.GetNcols(); ++i){
      RooRealVar* p1 = gammas[i];
      int idx1 = errorParamList.index(p1);
      if(idx1<0) continue;
      for(size_t j=0; j<covMes.GetNrows(); ++j){
        RooRealVar* p2 = gammas[j];
        int idx2 = errorParamList.index(p2);
        if(idx2<0) continue;
        double val = covMes(i,j)/(meas[i]*meas[j]);
        setCov(idx1,idx2) = val;
      }
    }
    ((::FitResultHack*)prefitResult)->setCovariance(setCov);
  }
  

  RooAbsPdf* paramPdf = prefitResult->createHessePdf(errorParams) ;
  RooDataSet* d = paramPdf->generate(errorParams,ntoys) ;

  auto errorType = _withError;
  _withError = kDefault;
  for(int i=0; i<ntoys; ++i){
    errorParams = (*d->get(i)) ;
    this->ForceRecalculation();
    vx.push_back(this->Vunfold());
    if(errorType != kNoError){
      vxe.push_back(this->EunfoldV());
      chi2.push_back(this->Chi2 (this->response()->Htruth()));
    }
  }

  _withError =  errorType;
  
  errorParams = *snsh;
  delete snsh;
  delete prefitResult;
  delete paramPdf;
  delete d;
  
  this->ForceRecalculation();
}

template<> void
RooUnfoldT<TH1,TH2>::RunBiasAsimovToys(int ntoys, std::vector<TVectorD>& vbias) const {
  //! run a number of primary toys on truth level. fold and unfold
  //! each of these toys. fill the differences w.r.t. the nominal into
  //! the given bias vector  
  const auto* res = this->response();
  for(int i=0; i<ntoys; ++i){
    this->ForceRecalculation();
    this->Vmeasured();
    if(this->_dosys != kNoMeasured){
      RooUnfolding::randomize(*_cache._vMes);
    }
    if(this->_dosys == kAll){
      res->RunToy();
    }
    TVectorD vtruth(res->Vtruth());
    for(int j=0; j<ntoys; ++j){    
      this->_cache._vMes = new TVectorD(res->Vfolded(res->Vtruth()));
      RooUnfolding::randomize(*this->_cache._vMes);
      for (int i = 0; i < this->Vunfold().GetNrows(); i++){
      }
      vbias.push_back(this->Vunfold());
    }
  }
  this->ForceRecalculation();  
}

template<> void
RooUnfoldT<RooUnfolding::RooFitHist,RooUnfolding::RooFitHist>::RunBiasAsimovToys(int ntoys, std::vector<TVectorD>& vbias) const {
  //! run a number of primary toys on truth level. fold and unfold
  //! each of these toys. fill the differences w.r.t. the nominal into
  //! the given bias vector
  const auto* res = this->response();
  RooArgSet errorParams;
  getParameters(res->Htruth(),errorParams);

  if(this->_dosys == kAll){
    getParameters(res->Hmeasured(),errorParams);
    getParameters(res->Hfakes(),errorParams);
    getParameters(res->Hresponse(),errorParams);
  }
  auto* snsh = errorParams.snapshot();  
  RooArgList errorParamList(errorParams);
  
  RooFitResult * prefitResult = RooFitResult::prefitResult(errorParamList);
  RooAbsPdf* paramPdf = prefitResult->createHessePdf(errorParams) ;
  RooDataSet* data = paramPdf->generate(errorParams,ntoys) ;
  
  auto errorType = _withError;
  _withError = kNoError;
  for(int i=0; i<ntoys; ++i){
    errorParams = (*data->get(i)) ;
    auto* thistoy = errorParams.snapshot();      
    TVectorD vtruth(res->Vtruth());
    RooDataSet* toydata = paramPdf->generate(errorParams,ntoys) ;
    for(int j=0; j<ntoys; ++j){    
      this->ForceRecalculation();
      errorParams = (*toydata->get(j)) ;
      TVectorD vunfolded(this->Vunfold());
      TVectorD bias(vunfolded.GetNrows());
      for(int b=0; b<vunfolded.GetNrows(); ++b){
        if (vtruth[b]) {
	  bias[b] = (vtruth[b]-vunfolded[b])/vtruth[b];
	} else {
	  bias[b] = (vtruth[b]-vunfolded[b]);
	}
      }
      vbias.push_back(bias);
    }
    errorParams = *thistoy;
    delete toydata;
    delete thistoy;
  }
  _withError =  errorType;
  
  errorParams = *snsh;
  delete snsh;
  delete data;
  delete prefitResult;
  delete paramPdf;
  
  this->ForceRecalculation();
}


template<class Hist, class Hist2D> double
RooUnfoldT<Hist, Hist2D>::RunToy(TVectorD&x, TVectorD&xe) const
{
  //! run a single toy, fill the values and errors in the given vectors
  //! returns the chi2
  std::vector<TVectorD> vx, vxe;
  std::vector<double> chi2;
  this->RunToys(1,vx,vxe,chi2);
  x.ResizeTo(vx[0].GetNrows());
  xe.ResizeTo(vxe[0].GetNrows());
  x = vx[0];
  xe = vxe[0];
  return chi2[0];
}

template<> void RooUnfoldT<RooUnfolding::RooFitHist,RooUnfolding::RooFitHist>::GetErrors() const
{
  //! calculate the errors on the unfolding
  std::vector<TVectorD> values, etoys;
  std::vector<double> chi2;
  auto errortmp = _withError;
  _withError = kNoError;
  this->RunToys(this->_NToys,values,etoys,chi2);
  _withError = errortmp;
  
  this->ForceRecalculation();
  this->Unfold();

  int n = (int)(values.size());
  _cache._variances.ResizeTo(_nt);
  for (int i=0 ; i<this->_nt ; ++i) {
    double sum = 0;
    for (int j=0 ; j<n ; ++j) {
      sum += values[j][i];
    }
    double mu = sum/n;
    double sum2 = 0;
    for (int j=0 ; j<n ; ++j) {
      sum2 += (values[j][i] - mu)*(values[j][i] - mu);
    }
    _cache._variances(i) = sum2/(n-1);
  }
  _cache._haveErrors= true;
}


template class RooUnfoldT<RooUnfolding::RooFitHist,RooUnfolding::RooFitHist>;
typedef RooUnfoldT<RooUnfolding::RooFitHist,RooUnfolding::RooFitHist> RooUnfoldT_RooFitHist;
ClassImp (RooUnfoldT_RooFitHist)
#endif<|MERGE_RESOLUTION|>--- conflicted
+++ resolved
@@ -563,20 +563,15 @@
 
     // loop over the bins
     for(int i=0; i<_nt; ++i){
-<<<<<<< HEAD
+      // bias = comparison between unfolded and truth histogram given
+      // gaussian error propagation on truth and unfolded histogram - assume they are uncorrelated
       if (truth[i]) {
 	  _cache._bias[i] = (unfold[i] - truth[i]) / truth[i];
 	  _cache._sigbias[i] = sqrt(truthE[i]*truthE[i] + unfoldE[i]*unfoldE[i]) / truth[i];
       } else {
-	  _cache._bias[i] = (unfold[i] - truth[i]);
-	  _cache._sigbias[i] = sqrt(truthE[i]*truthE[i] + unfoldE[i]*unfoldE[i]);
+	_cache._bias[i] = (unfold[i] - truth[i]);
+	_cache._sigbias[i] = sqrt(truthE[i]*truthE[i] + unfoldE[i]*unfoldE[i]);
       }
-=======
-      // bias = comparison between unfolded and truth histogram given
-      _cache._bias[i] = (unfold[i] - truth[i]) / truth[i];
-      // gaussian error propagation on truth and unfolded histogram - assume they are uncorrelated
-      _cache._sigbias[i] = sqrt(truthE[i]*truthE[i] + unfoldE[i]*unfoldE[i]) / truth[i];
->>>>>>> ffa5ea0a
     }
   } else if(method == RooUnfolding::kBiasClosure){
     // for the "closure" version, throw some toys
@@ -644,13 +639,8 @@
         // square sum - used to calculate variance
         sum2 += bias[j][i]*bias[j][i];        
       }
-<<<<<<< HEAD
-      
-      double mean = sum/bias.size();
-=======
       // explicitly calculate and store mean
       double mean = sum/n;
->>>>>>> ffa5ea0a
       _cache._bias(i) = mean;
       // variance = 1/(n-1) * sum (x-mean)**2 = 1/(n-1) * ( sum(x**2) - 1/n * sum(x)**2 ) = 1/(n-1) * ( sum(x**2) - mean * sum(x)**2 )
       _cache._sigbias(i) = sqrt((sum2 - sum*mean)/(n-1));
