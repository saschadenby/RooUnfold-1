/*! \class RooUnfoldT
\brief A base class for several unfolding methods.
<p>The unfolding method can either use the constructors for individual unfolding algorithms or the New() method, specifiying the algorithm to be used.
<p>The resultant distribution can be displayed as a plot (Hunfold) or as a bin by bin breakdown of the true, measured and unfolded values (PrintTable)
<p>A covariance matrix can be returned using the Eunfold() method. A vector of its diagonals can be returned with the EunfoldV() method.
<p>A summary of the unfolding algorithms which inherit from this class is below:
<ul>
<li>RooUnfoldBayes: Uses the Bayes method of unfolding based on the method written by D'Agostini (<a href="http://www.slac.stanford.edu/spires/find/hep/www?j=NUIMA,A362,487">NIM A 362 (1995) 487</a>).
<ul>
<li>Works for 1 & 2 dimensional distributions
<li>Returned errors can be either as a diagonal matrix or as a full matrix of covariances
<li>Regularisation parameter sets the number of iterations used in the unfolding (default=4)
<li>Is able to account for bin migration and smearing
<li>Can unfold if test and measured distributions have different binning.
<li>Returns covariance matrices with conditions approximately that of the machine precision. This occasionally leads to very large chi squared values
</ul>
<li> RooUnfoldSVD: Uses the singular value decomposition method of Hocker and Kartvelishvili (<a href="http://arxiv.org/abs/hep-ph/9509307">NIM A 372 (1996) 469</a>)
<ul>
<li>Regularisation parameter defines the level at which values are deemed to be due to statistical fluctuations and are cut out. (Default= number of bins/2)
<li>Returns errors as a full matrix of covariances
<li>Error processing is much the same as with the kCovToy setting with 1000 toys. This is quite slow but can be switched off.
<li>Can only handle 1 dimensional distributions
<li>True and measured distributions must have the same binning
<li>Can account for both smearing and biasing
<li>Returns near singular covariance matrices, again leading to very large chi squared values
</ul>
<li> RooUnfoldIds: Uses the Bayes method of unfolding based on the method written by Malaescu (<a href="http://arxiv.org/abs/1106.3107">CERN-PH-EP-2011-111</a>)
<ul>
<li>Set the number of iterations used to improve the folding matrix
<li>Regularisation parameters define the level at which values are deemed to be due to statistical fluctuations. Used for modifying the folding matrix, as well as unfolding.
<li>Returns errors as a full matrix of covariances
<li>Error processing is much the same as with the kCovToy setting with 1000 toys. This is quite slow but can be switched off.
<li>Can handle 2 dimensional distributions
<li>True and measured distributions must have the same binning
<li>Can account for both smearing and biasing
</ul>
<li> RooUnfoldBinByBin: Unfolds using the method of correction factors.
<ul>
<li>Returns errors as a diagonal matrix.
<li>Is not able to handle bin migration caused by bias/smearing of the distribution
<li>Can only handle 1 dimensional distributions
<li>True and measured distributions must have the same binning
</ul>
<li> RooUnfoldTUnfold: Uses the unfolding method implemented in ROOT's <a href="http://root.cern.ch/root/html/TUnfold.html">TUnfold</a> class
<ul>
<li>Only included in ROOT versions 5.22 and higher
<li>Only able to unfold 1 dimensional distributions
<li>Can account for bin migration and smearing
<li>Errors come as a full covariance matrix.
<li>Will sometimes warn of "unlinked" bins. These are bins with 0 entries and do not effect the results of the unfolding
<li>Regularisation parameter can be either optimised internally by plotting log10(chi2 squared) against log10(tau). The 'kink' in this curve is deemed the optimum tau value. This value can also be set manually (FixTau)
<li>The latest version (TUnfold v15) requires that RooUnfoldResponse::SetOverflow=0. ROOT versions 5.26 or below use v13 and so should be safe to use overflows
</ul>
<li> RooUnfoldInvert: The simplest method of unfolding works by simply inverting the response matrix.
<ul>
<li>For small statistics, this method does not produce useful results.
<li>The inversion method is included largely to illustrate the necessity of a more effective method of unfolding</ul>
</ul>
 */

#include "RooUnfold.h"

#include <iostream>
#include <iomanip>
#include <sstream>
#include <cmath>
#include <vector>
#include <math.h>

#include "TClass.h"
#include "TMatrixD.h"
#include "TNamed.h"
#include "TBuffer.h"
#include "TAxis.h"
#include "TH1.h"
#include "TH2.h"
#include "TH3.h"
#include "TVectorD.h"
#include "TDecompSVD.h"
#include "TDecompChol.h"
#include "TRandom.h"
#include "TMath.h"

#include "RooUnfoldResponse.h"
#include "RooUnfoldErrors.h"
// Need subclasses just for RooUnfold::New()
#include "RooUnfoldBayes.h"
#include "RooUnfoldSvd.h"
#include "RooUnfoldInvert.h"
#include "RooUnfoldBinByBin.h"
#include "RooUnfoldGP.h"
#ifndef NOTUNFOLD
#include "RooUnfoldTUnfold.h"
#endif
#ifdef HAVE_DAGOSTINI
#include "RooUnfoldDagostini.h"
#endif
#include "RooUnfoldIds.h"
#include "RooUnfoldHelpers.h"
#include "RooUnfoldTH1Helpers.h"

using std::vector;
using std::cout;
using std::cerr;
using std::endl;
using std::setw;
using std::setprecision;
using std::sqrt;
using std::fabs;

template<class Hist,class Hist2D> const typename RooUnfoldT<Hist,Hist2D>::Algorithm RooUnfoldT<Hist,Hist2D>::kNone = RooUnfolding::kNone;
template<class Hist,class Hist2D> const typename RooUnfoldT<Hist,Hist2D>::Algorithm RooUnfoldT<Hist,Hist2D>::kBayes = RooUnfolding::kBayes;
template<class Hist,class Hist2D> const typename RooUnfoldT<Hist,Hist2D>::Algorithm RooUnfoldT<Hist,Hist2D>::kSVD = RooUnfolding::kSVD;
template<class Hist,class Hist2D> const typename RooUnfoldT<Hist,Hist2D>::Algorithm RooUnfoldT<Hist,Hist2D>::kBinByBin = RooUnfolding::kBinByBin;
template<class Hist,class Hist2D> const typename RooUnfoldT<Hist,Hist2D>::Algorithm RooUnfoldT<Hist,Hist2D>::kTUnfold = RooUnfolding::kTUnfold;
template<class Hist,class Hist2D> const typename RooUnfoldT<Hist,Hist2D>::Algorithm RooUnfoldT<Hist,Hist2D>::kInvert = RooUnfolding::kInvert;
template<class Hist,class Hist2D> const typename RooUnfoldT<Hist,Hist2D>::Algorithm RooUnfoldT<Hist,Hist2D>::kDagostini = RooUnfolding::kDagostini;
template<class Hist,class Hist2D> const typename RooUnfoldT<Hist,Hist2D>::Algorithm RooUnfoldT<Hist,Hist2D>::kIDS = RooUnfolding::kIDS;
template<class Hist,class Hist2D> const typename RooUnfoldT<Hist,Hist2D>::Algorithm RooUnfoldT<Hist,Hist2D>::kGP = RooUnfolding::kGP; 
template<class Hist,class Hist2D> const typename RooUnfoldT<Hist,Hist2D>::ErrorTreatment RooUnfoldT<Hist,Hist2D>::kNoError = RooUnfolding::kNoError;
template<class Hist,class Hist2D> const typename RooUnfoldT<Hist,Hist2D>::ErrorTreatment RooUnfoldT<Hist,Hist2D>::kErrors = RooUnfolding::kErrors;
template<class Hist,class Hist2D> const typename RooUnfoldT<Hist,Hist2D>::ErrorTreatment RooUnfoldT<Hist,Hist2D>::kCovariance = RooUnfolding::kCovariance;
template<class Hist,class Hist2D> const typename RooUnfoldT<Hist,Hist2D>::ErrorTreatment RooUnfoldT<Hist,Hist2D>::kCovToy = RooUnfolding::kCovToy;
template<class Hist,class Hist2D> const typename RooUnfoldT<Hist,Hist2D>::ErrorTreatment RooUnfoldT<Hist,Hist2D>::kRooFit = RooUnfolding::kRooFit;
template<class Hist,class Hist2D> const typename RooUnfoldT<Hist,Hist2D>::ErrorTreatment RooUnfoldT<Hist,Hist2D>::kDefault = RooUnfolding::kDefault;
template<class Hist,class Hist2D> const typename RooUnfoldT<Hist,Hist2D>::BiasMethod RooUnfoldT<Hist,Hist2D>::kBiasAsimov = RooUnfolding::kBiasAsimov;
template<class Hist,class Hist2D> const typename RooUnfoldT<Hist,Hist2D>::BiasMethod RooUnfoldT<Hist,Hist2D>::kBiasEstimator = RooUnfolding::kBiasEstimator;
template<class Hist,class Hist2D> const typename RooUnfoldT<Hist,Hist2D>::BiasMethod RooUnfoldT<Hist,Hist2D>::kBiasClosure = RooUnfolding::kBiasClosure;

using namespace RooUnfolding;

template<class Hist,class Hist2D>
RooUnfoldT<Hist,Hist2D>::RooUnfoldT (const RooUnfoldResponseT<Hist,Hist2D>* res, const Hist* meas, const char* name, const char* title)
  : TNamed (name, title)
{

  //! Constructor with response matrix object and measured unfolding input histogram.
  //! Should not normally be used directly - instead, create an instance of one of RooUnfold's subclasses,
  //! or use the New() static constructor.
  Init();
  Setup (res, meas);
}

template<class Hist,class Hist2D> RooUnfoldT<Hist,Hist2D>*
RooUnfoldT<Hist,Hist2D>::New (RooUnfolding::Algorithm alg, const RooUnfoldResponseT<Hist,Hist2D>* res, const Hist* meas,Double_t regparm,
                           const char* name, const char* title)
{

    /*!Unfolds according to the value of the alg enum:
    0 = kNone:     dummy unfolding
    1 = kBayes:    Unfold via iterative application of Bayes theorem
    2 = kSVD:      Unfold using singlar value decomposition (SVD)
    3 = kBinByBin: Unfold bin by bin.
    4 = kTUnfold:  Unfold with TUnfold
    5 = kInvert:   Unfold using inversion of response matrix
    7 = kIDS:      Unfold using iterative dynamically stabilized (IDS) method
    */
  
  RooUnfoldT<Hist,Hist2D>* unfold(NULL);

  switch(alg) {

  case kNone:
    unfold= new RooUnfoldT<Hist,Hist2D>         (res, meas);
    break;

  case kBayes:
    unfold= new RooUnfoldBayesT<Hist,Hist2D>    (res, meas);
    break;

  case kSVD:
    unfold= new RooUnfoldSvdT<Hist,Hist2D>      (res, meas);
    break;

  case kBinByBin:
    unfold= new RooUnfoldBinByBinT<Hist,Hist2D> (res, meas);
    break;

  case kTUnfold:
#ifndef NOTUNFOLD
    unfold= new RooUnfoldTUnfoldT<Hist,Hist2D> (res,meas);
    break;
#else
    cerr << "TUnfold library is not available" << endl;
    return 0;
#endif
    
  case kInvert:
    unfold = new RooUnfoldInvertT<Hist,Hist2D>  (res,meas);
    break;
  case kGP:
    unfold = new RooUnfoldGPT<Hist,Hist2D> (res,meas);
    break;
  case kDagostini:
    cerr << "RooUnfoldDagostini is not available" << endl;
    return 0;
  
  case kIDS:
    unfold= new RooUnfoldIdsT<Hist,Hist2D>      (res, meas,4);
    break;

  default: 
    cerr << "Unknown RooUnfold method " << Int_t(alg) << endl;
    return 0;
  }

  if (name)  unfold->SetName  (name);
  if (title) unfold->SetTitle (title);
  unfold->SetAlgorithm(alg);
  if (regparm != -1e30){
    unfold->SetRegParm(regparm);
  }

  return unfold;
}


template<class Hist,class Hist2D>
RooUnfoldT<Hist,Hist2D>::Cache::Cache() :
  _minparm(0),
  _maxparm(0),
  _stepsizeparm(0),
  _defaultparm(0),
  _unfolded(false),
  _fail(false),
  _haveCov(false),
  _haveWgt(false),
  _have_err_mat(false),
  _haveBias(false),
  _haveErrors(false),
  _rec(1),
  _cov(1,1),
  _wgt(1,1),
  _variances(1),
  _err_mat(1,1),
  _bias(1),
  _sigbias(1),
  _vMes(0),
  _eMes(0),
  _covL(0),
  _covMes(0)
{
  //! default constructor
}

template<class Hist,class Hist2D> 
typename RooUnfoldT<Hist,Hist2D>::Cache& RooUnfoldT<Hist,Hist2D>::Cache::operator= ( const RooUnfoldT<Hist,Hist2D>::Cache & other ){
  //! assignment operator
  _minparm = other._minparm;
  _maxparm = other._maxparm;
  _stepsizeparm = other._stepsizeparm;
  _defaultparm = other._defaultparm;
  _unfolded = other._unfolded;
  _haveCov = other._haveCov;
  _fail = other._fail;
  _have_err_mat = other._have_err_mat;
  _haveBias =  other._haveBias;
  _haveErrors = other._haveErrors;
  _haveWgt = other._haveWgt;
  _rec.ResizeTo(other._rec);
  _cov.ResizeTo(other._cov);
  _wgt.ResizeTo(other._wgt);
  _variances.ResizeTo(other._variances);
  _err_mat.ResizeTo(other._err_mat);
  _rec = other._rec;
  _cov = other._cov;
  _wgt = other._wgt;
  _variances = other._variances;
  _err_mat = other._err_mat;
  _bias.ResizeTo(other._bias);
  _bias = other._bias;
  _sigbias.ResizeTo(other._sigbias);  
  _sigbias = other._sigbias;
  _vMes = other._vMes;
  _eMes = other._eMes;
  _covL = other._covL;
  _covMes = other._covMes;
  return *this;
}


template<class Hist,class Hist2D>
RooUnfoldT<Hist,Hist2D>::Cache::~Cache(){
  //! destructor
  delete this->_vMes;
  delete this->_eMes;
  delete this->_covMes;
  delete this->_covL;
}

template<class Hist,class Hist2D>
RooUnfoldT<Hist,Hist2D>::RooUnfoldT (const RooUnfoldT<Hist,Hist2D>& rhs)
  : TNamed (rhs.GetName(), rhs.GetTitle())
{
  //! Copy constructor.
  Init();
  CopyData (rhs);
}

template<class Hist,class Hist2D> void
RooUnfoldT<Hist,Hist2D>::Assign (const RooUnfoldT<Hist,Hist2D>& rhs)
{
  //! assign data from another unfolding object
  if (this == &rhs) return;
  Reset();
  SetNameTitle (rhs.GetName(), rhs.GetTitle());
  CopyData (rhs);
}

template<class Hist,class Hist2D> void
RooUnfoldT<Hist,Hist2D>::CopyData (const RooUnfoldT<Hist,Hist2D>& rhs)
{
  //! copy data from another unfolding object
  Setup (new RooUnfoldResponseT<Hist,Hist2D>(*(rhs.response())), clone(rhs.Hmeasured()));
  SetVerbose (rhs.verbose());
  SetNToys   (rhs.NToys());
}

template<class Hist,class Hist2D> void
RooUnfoldT<Hist,Hist2D>::SetAlgorithm (RooUnfolding::Algorithm alg)
{
  //! set the unfolding algorithm to be used
  _alg = alg;
}

template<class Hist,class Hist2D> RooUnfolding::Algorithm
RooUnfoldT<Hist,Hist2D>::GetAlgorithm () const
{
  //! return the unfolding algorithm used
  return _alg;
}

template<class Hist,class Hist2D> void
RooUnfoldT<Hist,Hist2D>::Reset()
{
  //! clear and reinitialize
  ClearCache();
  Init();
}

template<class Hist,class Hist2D> void
RooUnfoldT<Hist,Hist2D>::Init()
{
  //! initialize an object with zero
  _res= 0;
  _meas= 0;
  _nm= _nt= 0;
  _verbose= 1;
  _overflow= 0;
  _dosys= kNoSystematics;
  _covMes= 0;
  _NToys=50;
  GetSettings();
}

template<class Hist,class Hist2D> RooUnfoldT<Hist,Hist2D>&
RooUnfoldT<Hist,Hist2D>::Setup (const RooUnfoldResponseT<Hist,Hist2D>* res, const Hist* meas)
{
  //! setup object from a response
  Reset();
  SetResponse (res);
  SetMeasured (meas);
  return *this;
}

template<class Hist,class Hist2D> void
RooUnfoldT<Hist,Hist2D>::SetMeasured (const Hist* meas)
{
  
  //! Set measured distribution and errors. RooUnfold does not own the histogram.
  _meas= clone(meas);
  _cache = Cache();
}


template<class Hist,class Hist2D> void
RooUnfoldT<Hist,Hist2D>::SetMeasured (const TVectorD& meas, const TVectorD& err)
{
  //! Set measured distribution and errors. Should be called after setting response matrix.
  const Hist* orig = _res->Hmeasured();
  _meas = RooUnfolding::createHist<Hist>(meas,GetName(),GetTitle(),var(orig,X));
}


template<class Hist,class Hist2D> void
RooUnfoldT<Hist,Hist2D>::SetMeasured (const TVectorD& meas, const TMatrixD& cov)
{
  //! Set measured distribution and its covariance matrix. Should be called after setting response matrix.
  SetMeasuredCov (cov);
  SetMeasured (meas, Emeasured());
}

template<class Hist,class Hist2D> void
RooUnfoldT<Hist,Hist2D>::SetMeasuredCov (const TMatrixD& cov)
{
  //! Set covariance matrix on measured distribution.
  _cache = Cache();
  _covMes= new TMatrixD (cov);
}

template<class Hist,class Hist2D> const TMatrixD&
RooUnfoldT<Hist,Hist2D>::GetMeasuredCov() const
{
  //! Get covariance matrix on measured distribution.
  if (_covMes) return *_covMes;
  auto err(Emeasured());
  _cache._covMes= new TMatrixD (_nm,_nm);
  for (Int_t i= 0 ; i<_nm; i++) {
    Double_t e= err[i];
    (*_cache._covMes)(i,i)= e*e;
  }
  return *_cache._covMes;
}


template<class Hist,class Hist2D> void
RooUnfoldT<Hist,Hist2D>::ForceRecalculation () const {
  //! clear and rebuild the cache
  this->_cache = Cache();
  this->_res->ClearCache();
}


template<class Hist,class Hist2D> void
RooUnfoldT<Hist,Hist2D>::SetResponse (const RooUnfoldResponseT<Hist,Hist2D>* res, Bool_t takeOwnership){
  //! Set response matrix for unfolding, optionally taking ownership of the RooUnfoldResponseT<Hist,Hist2D> object
  if(!res) throw std::runtime_error("cannot set response to invalid value!");
  if(takeOwnership) _res= const_cast<RooUnfoldResponseT<Hist,Hist2D>*>(res);
  else _res = new RooUnfoldResponseT<Hist,Hist2D>(*res);
  _overflow= _res->UseOverflowStatus() ? 1 : 0;
  _nm= _res->GetNbinsMeasured();
  _nt= _res->GetNbinsTruth();
  
  SetNameTitleDefault();
}

template<class Hist,class Hist2D> void
RooUnfoldT<Hist,Hist2D>::Unfold() const
{

  //! Dummy unfolding - just copies input
  cout << "********************** " << ClassName() << ": dummy unfolding - just copy input **********************" << endl;

  _cache._rec.ResizeTo (_nt);
  Int_t nb= _nm < _nt ? _nm : _nt;
  TVectorD vmeas(Vmeasured());
  for (Int_t i= 0; i < nb; i++) {
    _cache._rec(i)= vmeas(i);
  }
  _cache._unfolded= true;
}

template<class Hist,class Hist2D> void
RooUnfoldT<Hist,Hist2D>::GetErrorsCovariance() const
{
  //!Creates vector of diagonals of covariance matrices.
  if(this->_withError != kErrors){
    throw std::runtime_error("unknown error propagation method!");
  }
  if (!_cache._haveCov) GetCov();
  if (!_cache._haveCov) return;
  _cache._variances.ResizeTo(_nt);
  for (Int_t i= 0; i < _nt; i++) {
    _cache._variances(i)= _cache._cov(i,i);
  }
  _cache._haveErrors= true;
}

template<class Hist,class Hist2D> void
RooUnfoldT<Hist,Hist2D>::GetErrors() const
{
  //!Creates vector of diagonals of covariance matrices.
  //!This may be overridden if it can be computed more quickly without the covariance matrix.
  this->GetErrorsCovariance();
}

template<class Hist,class Hist2D> void
RooUnfoldT<Hist,Hist2D>::GetCov() const
{
  //!Dummy routine to get covariance matrix. It should be overridden by derived classes.
  const TMatrixD& covmeas(GetMeasuredCov());
  Int_t nb= std::min(_nm,_nt);
  _cache._cov.ResizeTo (_nt, _nt);
  for (int i=0; i<nb; i++)
    for (int j=0; j<nb; j++)
      _cache._cov(i,j)= covmeas(i,j);
  _cache._haveCov= true;
}

template<class Hist,class Hist2D> void
RooUnfoldT<Hist,Hist2D>::GetWgt() const
{
  //! Creates weight matrix
  //! This may be overridden if it can be computed directly without the need for inverting the matrix
  if (!_cache._haveCov) GetCov();
  if (!_cache._haveCov) return;
  if (!InvertMatrix (_cache._cov, _cache._wgt, "covariance matrix", _verbose)) return;
  _cache._haveWgt= true;
}

template<class Hist,class Hist2D> void
RooUnfoldT<Hist,Hist2D>::GetErrMat() const
{
  //! Get covariance matrix from the variation of the results in toy MC tests
  if (_NToys<=1) return;
  _cache._err_mat.ResizeTo(_nt,_nt);
  TVectorD xisum (_nt);
  TMatrixD xijsum(_nt,_nt);
  for (Int_t k=0; k<_NToys; k++){
    TVectorD x(_nt),xe(_nt);
    this->RunToy(x,xe);
    for (Int_t i=0; i<_nt;i++){
      Double_t xi= x[i];
      xisum[i] += xi;
      for (Int_t j=0; j<_nt; j++) xijsum(i,j) += xi * x[j];
    }
  }
  for (Int_t i=0; i<_nt; i++){
    for (Int_t j=0; j<_nt; j++){
      _cache._err_mat(i,j)= (xijsum(i,j) - (xisum[i]*xisum[j])/_NToys) / (_NToys-1);
    }
  }
  _cache._have_err_mat=true;
}

template<class Hist,class Hist2D> void
RooUnfoldT<Hist,Hist2D>::CalculateBias(RooUnfolding::BiasMethod method, Int_t ntoys, const Hist* hTrue) const
{
  //! Calculate bias using one of the available methods
  //! 
  //! BiasEstimator
  //! Unfold the nominal measured distribution and use its
  //! (relative) discrepancy to the given truth distribution as the
  //! bias. `ntoys` is ignored here.
  //! 
  //! BiasClosure
  //! Throw `ntoys` toys around the nominal measured
  //! distribution. Unfold each of these toys. Use the (relative)
  //! discrepancy and spread w.r.t. the given truth distribution as
  //! bias.
  //!
  //! BiasAsimov
  //! Throw `ntoys` primary toys around the nominal truth
  //! distribution.  For each of these toys, throw `ntoys` secondary
  //! toys around it.  Fold and unfold each of these secondary toys,
  //! calculate the relative discrepancy w.r.t. the corresponding
  //! primary toy. Use the mean and spread of this quantity as the
  //! bias. The parameter `hTrue` is ignored in this case.

  if(!hTrue) hTrue = this->response()->Htruth();
  
  TVectorD truth(hTrue ? h2v(hTrue,false) : _res->Vtruth());
  TVectorD truthE(hTrue ? h2ve(hTrue,false) : _res->Etruth());  

  Hist* asimov = RooUnfolding::asimovClone(this->response()->Hmeasured(),this->response()->UseDensityStatus());
  auto* toyFactory = this->New(this->GetAlgorithm(),this->response(),asimov,GetRegParm());
  toyFactory->SetVerbose(0);
  
  if (method == RooUnfolding::kBiasEstimator){
    // for the "estimator" version, we just run the unfolding once
    TVectorD unfold = toyFactory->Vunfold();
    TVectorD unfoldE = toyFactory->EunfoldV();
    
    _cache._bias.ResizeTo(_nt);
    _cache._sigbias.ResizeTo(_nt);

    // loop over the bins
    for(int i=0; i<_nt; ++i){
      // bias = comparison between unfolded and truth histogram given
      // gaussian error propagation on truth and unfolded histogram - assume they are uncorrelated
      if (truth[i]) {
	  _cache._bias[i] = (unfold[i] - truth[i]) / truth[i];
	  _cache._sigbias[i] = sqrt(truthE[i]*truthE[i] + unfoldE[i]*unfoldE[i]) / truth[i];
      } else {
	_cache._bias[i] = (unfold[i] - truth[i]);
	_cache._sigbias[i] = sqrt(truthE[i]*truthE[i] + unfoldE[i]*unfoldE[i]);
      }
    }
  } else if(method == RooUnfolding::kBiasClosure){
    // for the "closure" version, throw some toys
    
    TVectorD bias(_nt);
    TVectorD sigbias(_nt);
    std::vector<TVectorD> toy_unfold,toy_error;
    std::vector<double> chi;
    // run `ntoys` toys and push the results in the toy_unfold and toy_error vector
    toyFactory->RunToys(ntoys,toy_unfold,toy_error,chi);

    TMatrixD pull_results(ntoys,_nt);
    _cache._bias.ResizeTo(_nt);
    _cache._sigbias.ResizeTo(_nt);

    // in this loop, compute the "mean" between all toys for each bin
    // bias = comparison between unfolded and truth histogram given
    for ( int i = 0; i < ntoys; ++i){
      for (int j = 0; j < toy_unfold[i].GetNrows(); ++j){
        if (toy_error[i](j) != 0){
          pull_results(i, j) = (toy_unfold[i](j) - truth(j)) / toy_unfold[i](j);
          bias(j) += pull_results(i, j);
        } 
      }
    }
    // for the mean, divide by ntoys in the end
    for (int i = 0; i < _nt; i++){
      _cache._bias(i) = bias(i) / ntoys;
    }
    // for the variance, loop over all bins and toys again
    for (int j = 0; j < _nt; j++){
      double sum2 = 0;
      for (int i = 0; i < ntoys; i++){
        // get the difference between each individual toy and the mean
        double val = (pull_results(i, j) - _cache._bias(j));
        // sum the squares of these differences
        sum2 += val*val;
      }
      if(ntoys > 1){
        // variance = sum of square differences divided by n-1
        double var = sum2 / (ntoys-1);
        // standard error on the mean
        _cache._sigbias(j) = sqrt( var / ntoys);
      } else {
        // pathological case of 1 toy
        _cache._sigbias(j) = sqrt(sum2);
      }
    }
  } else if(method == RooUnfolding::kBiasAsimov){
    std::vector<TVectorD> bias;
    // in here, generate level 1 toys
    // for each level 1 toy, generate level 2 toys
    
    // the differences between the level 2 toys
    // and all the corresponding level 1 toys
    // are collected in the bias vector
    toyFactory->RunBiasAsimovToys(ntoys,bias);
    _cache._bias.ResizeTo(_nt);
    _cache._sigbias.ResizeTo(_nt);
    for (int i = 0; i < _nt; ++i){
      double sum = 0;
      double sum2 = 0;
      const size_t n = bias.size();
      for(size_t j=0; j<n; ++j){
        // linear sum - used to calculate mean
        sum += bias[j][i];
        // square sum - used to calculate variance
        sum2 += bias[j][i]*bias[j][i];        
      }
      // explicitly calculate and store mean
      double mean = sum/n;
      _cache._bias(i) = mean;
      // variance = 1/(n-1) * sum (x-mean)**2 = 1/(n-1) * ( sum(x**2) - 1/n * sum(x)**2 ) = 1/(n-1) * ( sum(x**2) - mean * sum(x)**2 )
      double var = fabs(sum2 - sum*mean)/(n-1);
      // standard error on the mean      
      _cache._sigbias(i) = sqrt(var/n);
    }
  }
  
  delete asimov;
  delete toyFactory;
  
  _cache._haveBias=true;
}

template<class Hist,class Hist2D> void
RooUnfoldT<Hist,Hist2D>::CalculateBias(Int_t ntoys, const Hist* hTrue) const
{
  //! legacy shorthand for CalculateBias
  //! if `ntoys`==0, the BiasEstimator method is used
  //! otherwise, the BiasClosure method is used
  //! for all other methods, please use the other signature of CalculateBias
  if(ntoys == 0) CalculateBias(RooUnfolding::kBiasEstimator,0,hTrue);
  else CalculateBias(RooUnfolding::kBiasClosure,ntoys,hTrue);  
}

template<class Hist,class Hist2D> Bool_t
RooUnfoldT<Hist,Hist2D>::UnfoldWithErrors (ErrorTreatment withError, bool getWeights) const
{
  //! This method initializes the unfolding with errors.

  if (!_cache._unfolded) {

    if (_cache._fail) return false;

    this->Unfold();

    if (!_cache._unfolded) {
      _cache._fail= true;
      return false;
    }
  }

  Bool_t ok;
  if(_withError != withError) _cache._haveErrors = false;
  _withError= withError;
  if (getWeights && (withError==kErrors || withError==kCovariance)) {
      if   (!_cache._haveWgt)      GetWgt();
      ok= _cache._haveWgt;
  } else {
    switch (withError) {
    case kErrors:
    case kRooFit:
      if   (!_cache._haveErrors)   GetErrors();
      ok= _cache._haveErrors;
      break;
    case kCovariance:
      if   (!_cache._haveCov)      GetCov();
      ok= _cache._haveCov;
      break;
    case kCovToy:
      if   (!_cache._have_err_mat) GetErrMat();
      ok= _cache._have_err_mat;
      break;
    default:
      ok= true;
    }
  }

  if (!ok) _cache._fail= true;
  
  return ok;
}

template<class Hist,class Hist2D> Double_t
RooUnfoldT<Hist,Hist2D>::Chi2(const Hist* hTrue,ErrorTreatment DoChi2) const {
    /*!Calculates Chi squared. Method depends on value of DoChi2
    0: sum of (residuals/error)squared
    1: use errors propagated through the unfolding
    2: use covariance matrix returned from unfolding
    3: use covariance matrix from the variation of the results in toy MC tests
    Returns warnings for small determinants of covariance matrices and if the condition is very large.
    If a matrix has to be inverted also removes rows/cols with all their elements equal to 0*/
    if (!UnfoldWithErrors (DoChi2)) return -1.0;
    TVectorD res(subtract<Hist,TVectorD>(_cache._rec,hTrue,_overflow));
    Double_t chi2= 0.0;
    if (DoChi2==kCovariance || DoChi2==kCovToy) {
      TMatrixD wgt(Wunfold(DoChi2));
      if (_cache._fail) return -1.0;
      TMatrixD resmat(1,_nt), chi2mat(1,1);
      TMatrixDRow(resmat,0)= res;
      ABAT (resmat, wgt, chi2mat);
      chi2= chi2mat(0,0);
    } else {
      TVectorD eunfold(EunfoldV(DoChi2));
      if (_cache._fail) return -1.0;
      for (Int_t i = 0 ; i < _nt; i++) {
        Double_t e= eunfold[i];
        if (e<=0.0) continue;
        Double_t ypull = res[i] / e;
        chi2 += ypull*ypull;
      }
    }
    return chi2;
}

template<class Hist,class Hist2D> void
RooUnfoldT<Hist,Hist2D>::PrintTable (const Hist* hTrue, RooUnfolding::ErrorTreatment withError) const {
  //! Prints entries from truth, measured, and unfolded data for each bin.
  this->PrintTable(std::cout);
}

template<class Hist,class Hist2D> void
RooUnfoldT<Hist,Hist2D>::PrintTable (std::ostream& o, const Hist* hTrue, ErrorTreatment withError) const
{
  //! Prints entries from truth, measured, and unfolded data for each bin.
  if (withError==kDefault) withError= _withError;
  if (withError==kDefault) withError= kErrors;

  if (!UnfoldWithErrors (withError)) withError= kNoError;

  if (!hTrue){
    hTrue = response()->Htruth();
  }

  const Hist* hTrainTrue = response()->Htruth();
  const Hist* hTrain = response()->Hmeasured();
  const Hist* hMeas = Hmeasured();

  int ntxb= nBins(_res->Htruth(),X)+2*this->_overflow;
  int ntyb= nBins(_res->Htruth(),Y)+2*this->_overflow;

  int d = dim(_res->Htruth());
  if (!_cache._unfolded) return;
  Double_t chi_squ= -999.0;
  if (hTrue && (withError==kCovariance || withError==kCovToy)) chi_squ = Chi2(hTrue,withError);

  printTable(o,d,
             ntxb,ntyb,
             h2v(hTrainTrue,this->_overflow, this->response()->UseDensityStatus()),
             h2v(hTrain,this->_overflow, this->response()->UseDensityStatus()),
             hTrue ? h2v(hTrue,this->_overflow, this->response()->UseDensityStatus()) : TVectorD(this->_nt) ,             
             h2v(hMeas,this->_overflow, this->response()->UseDensityStatus()),
             this->Vunfold(),
             withError,
             hTrue ? h2ve(hTrue,this->_overflow, this->response()->UseDensityStatus()) : TVectorD(this->_nt) ,
             this->EunfoldV(withError),
             chi_squ);
}


template<class Hist,class Hist2D> void
RooUnfoldT<Hist,Hist2D>::SetNameTitleDefault()
{
  if (!_res) return;
  const char* s= GetName();
  if (s[0] == '\0') SetName (_res->GetName());
  s= GetTitle();
  if (s[0] == '\0') {
    TString title= "Unfold ";
    title += _res->GetTitle();
    SetTitle (title);
  }
}

template<class Hist,class Hist2D> Hist*
RooUnfoldT<Hist,Hist2D>::Hunfold (ErrorTreatment withError)
{
    /*!Creates unfolded distribution. Error calculation varies by withError:
    0: No errors
    1: Errors from the square root of the diagonals of the covariance matrix given by the unfolding
    2: Errors from the square root of of the covariance matrix given by the unfolding
    3: Errors from the square root of the covariance matrix from the variation of the results in toy MC tests
    */

  if (!UnfoldWithErrors (withError)) withError= kNoError;
  const Hist* t = _res->Htruth();
  if (!_cache._unfolded){
    return RooUnfolding::createHist(name(t),title(t),vars(t));
  } else {
    TVectorD rec(this->Vunfold());
    TVectorD errors(this->EunfoldV());
    return RooUnfolding::createHist(rec,errors,name(t),title(t),vars(t),_overflow);
  }
}

template<class Hist,class Hist2D> void
RooUnfoldT<Hist,Hist2D>::GetSettings() const
{
    //!Gets maximum and minimum parameters and step size
    _cache._minparm=0;
    _cache._maxparm=0;
    _cache._stepsizeparm=0;
    _cache._defaultparm=0;
}

template<class Hist,class Hist2D> Double_t
RooUnfoldT<Hist,Hist2D>::GetMinParm() const
{
    //!Get minimum regularisation parameter for unfolding method
    return _cache._minparm;
}

template<class Hist,class Hist2D> Double_t
RooUnfoldT<Hist,Hist2D>::GetMaxParm() const
{
    //!Get maximum regularisation parameter for unfolding method
    return _cache._maxparm;
}

template<class Hist,class Hist2D> Double_t
RooUnfoldT<Hist,Hist2D>::GetStepSizeParm() const
{
    //!Get suggested step size for unfolding distribution
    return _cache._stepsizeparm;
}

template<class Hist,class Hist2D> Double_t
RooUnfoldT<Hist,Hist2D>::GetDefaultParm() const
{
    //!Get suggested regularisation parameter.
    return _cache._defaultparm;
}

template<class Hist,class Hist2D> void
RooUnfoldT<Hist,Hist2D>::Print(Option_t* /*opt*/) const
{
  //! print a summary of the configuration
  cout << ClassName() << "::" << GetName() << " \"" << GetTitle()
       << "\"," << " regularisation parameter=" << GetRegParm() << ", ";
  if (_covMes) cout << "with measurement covariance, ";
  if (_dosys)      cout << "calculate systematic errors, ";
  if (dim(_meas)==1) cout << _nm;
  else {
    cout <<        nBins(_meas,X)
         << "x" << nBins(_meas,Y);
    if (dim(_meas)>=3)
      cout << "x" << nBins(_meas,Z);
    cout << " (" << _nm << ")";
  }
  cout << " bins measured, ";
  const Hist* rtrue= _res->Htruth();
  if (dim(rtrue)==1) cout << _nt;
  else {
    cout <<        nBins(rtrue,X)
         << "x" << nBins(rtrue,Y);
    if (dim(rtrue)>=3)
      cout << "x" << nBins(rtrue,Z);
    cout << " (" << _nt << ")";
  }
  cout << " bins truth";
  if (_overflow) cout << " including overflows";
  cout << endl;
}

template<class Hist,class Hist2D> void
RooUnfoldT<Hist,Hist2D>::Dump() const {
  //! dump the contents of the member variables
  std::cout << "covMes=" <<  _covMes << std::endl;
  std::cout << "verbose=" <<  _verbose << std::endl;
  std::cout << "nm=" <<  _nm << std::endl;
  std::cout << "nt=" <<  _nt << std::endl;
  std::cout << "overflow=" <<  _overflow << std::endl;
  std::cout << "NToys=" <<  _NToys << std::endl;
  std::cout << "dosys=" <<  _dosys << std::endl;
  std::cout << "res=" <<  _res << std::endl;
  std::cout << "meas=" <<  _meas << std::endl;
  _res->Print();
  _meas->Print();
}

template<class Hist,class Hist2D> TMatrixD
RooUnfoldT<Hist,Hist2D>::CutZeros(const TMatrixD& ereco)
{
    //!Removes row & column if all their elements are 0.
    vector<int> diags;
        int missed=0;
        for (int i=0; i<ereco.GetNrows(); i++){
            double coltot=0;
            for (int j=0;j<ereco.GetNrows();j++){
                coltot+=ereco(i,j);
            }
            if (coltot==0){
                diags.push_back(i);
                missed++;
            }
        }
        int x=ereco.GetNrows()-missed;
        int y=ereco.GetNcols()-missed;
        TMatrixD ereco_cut(x,y);
        unsigned int v=0;
        for (int i=0;i<ereco.GetNrows();i++){
            if(v<diags.size() && diags[v]==i){
                v++;
            }
            else{
                for (int j=0; j<ereco_cut.GetNcols();j++){
                    ereco_cut(i-v,j)=ereco(i,j+v);
                    }
                }
        }
    return ereco_cut;
}

template<class Hist,class Hist2D> TMatrixD
RooUnfoldT<Hist,Hist2D>::Eunfold(ErrorTreatment withError) const
{
    /*!Returns covariance matrices for error calculation of type withError
    0: Errors are the square root of the bin content
    1: Errors from the diagonals of the covariance matrix given by the unfolding
    2: Errors from the covariance matrix given by the unfolding
    3: Errors from the covariance matrix from the variation of the results in toy MC tests
    */
    if (!UnfoldWithErrors (withError)) return TMatrixD(_nt,_nt);

    switch(withError){
    case kNoError: {
      TMatrixD Eunfold_m(_nt,_nt);
      for (int i=0; i<_nt; i++){
        Eunfold_m(i,i)=_cache._rec(i);
      }
      return Eunfold_m;
      break; }
    case kRooFit:
    case kErrors: {
      TMatrixD Eunfold_m(_nt,_nt);
      for (int i=0; i<_nt;i++){
        Eunfold_m(i,i)=_cache._variances(i);
      }
      return Eunfold_m;
      break;
    }
    case kCovariance:
      return _cache._cov;
      break;
    case kCovToy:
      return _cache._err_mat;
      break;
    default:
      throw std::runtime_error(TString::Format("Error in RooUnfoldT::Wunfold, unrecognised error method '%d'",withError).Data());                      
    }
}

template<class Hist,class Hist2D> TVectorD
RooUnfoldT<Hist,Hist2D>::EunfoldV(ErrorTreatment withError) const
{
    /*!Returns vector of unfolding errors computed according to the withError flag:
    0: Errors are the square root of the bin content
    1: Errors from the diagonals of the covariance matrix given by the unfolding
    2: Errors from the covariance matrix given by the unfolding
    3: Errors from the covariance matrix from the variation of the results in toy MC tests
    */

    TVectorD Eunfold_v(_nt);
    if (!UnfoldWithErrors (withError)) return Eunfold_v;

    switch(withError){
      case kNoError:
        for (int i=0; i<_nt; i++){
          Eunfold_v(i)=sqrt (fabs (_cache._rec(i)));
        }
        break;
      case kErrors:
      case kRooFit:
        for (int i=0; i<_nt; i++){
          Eunfold_v(i)=sqrt (fabs (_cache._variances(i)));
        }
        break;
      case kCovariance:
        for (int i=0; i<_nt; i++){
          Eunfold_v(i)=sqrt (fabs (_cache._cov(i,i)));
        }
        break;
      case kCovToy:
        for (int i=0; i<_nt; i++){
          Eunfold_v(i)=sqrt (fabs (_cache._err_mat(i,i)));
        }
        break;
      default:
        throw std::runtime_error(TString::Format("Error in RooUnfoldT::EunfoldV, unrecognised error method '%d'",withError).Data());        
    }
    return Eunfold_v;
}

template<class Hist,class Hist2D> TMatrixD
RooUnfoldT<Hist,Hist2D>::Wunfold(ErrorTreatment withError) const
{
  //! TODO: document
    TMatrixD Wunfold_m(_nt,_nt);
    if (!UnfoldWithErrors (withError, true)) return Wunfold_m;

    switch(withError){
      case kNoError:
        for (int i=0; i<_nt; i++){
          if (_cache._rec(i)!=0.0) Wunfold_m(i,i)=1.0/_cache._rec(i);
        }
        break;
      case kErrors:
      case kRooFit:
        for (int i=0; i<_nt;i++){
          Wunfold_m(i,i)=_cache._wgt(i,i);
        }
        break;
      case kCovariance:
        Wunfold_m=_cache._wgt;
        break;
      case kCovToy:
        InvertMatrix (_cache._err_mat, Wunfold_m, "covariance matrix from toys", _verbose);
        break;
      default:
        throw std::runtime_error(TString::Format("Error in RooUnfoldT::Wunfold, unrecognised error method '%d'",withError).Data());                
    }
    return Wunfold_m;
}

template<class Hist,class Hist2D> Int_t
RooUnfoldT<Hist,Hist2D>::InvertMatrix(const TMatrixD& mat, TMatrixD& inv, const char* name, Int_t verbose)
{
  //! Invert a matrix using Single Value Decomposition: inv = mat^-1.
  //! Can use InvertMatrix(mat,mat) to invert in-place.
  Int_t ok= 1;
  TDecompSVD svd (mat);
  const Double_t cond_max= 1e17;
  Double_t cond= svd.Condition();
  if (verbose >= 1) {
    Double_t d1=0,d2=0;
    svd.Det(d1,d2);
    Double_t det= d1*TMath::Power(2.,d2);
    cout << name << " condition="<<cond<<", determinant="<<det;
    if (d2!=0.0) cout <<" ("<<d1<<"*2^"<<d2<<")";
    cout <<", tolerance="<<svd.GetTol()<<endl;
  }
  if        (cond<0.0){
    cerr <<"Warning: bad "<<name<<" condition ("<<cond<<")"<<endl;
    ok= 2;
  } else if (cond>cond_max) {
    cerr << "Warning: poorly conditioned "<<name<<" - inverse may be inaccurate (condition="<<cond<<")"<<endl;
    ok= 3;
  }
  inv.ResizeTo (mat.GetNcols(), mat.GetNrows());  // pseudo-inverse of A(r,c) is B(c,r)
#if ROOT_VERSION_CODE >= ROOT_VERSION(5,13,4)  /* TDecompSVD::Invert() didn't have ok status before 5.13/04. */
  Bool_t okinv= false;
  inv= svd.Invert(okinv);
  if (!okinv) {
    cerr << name << " inversion failed" << endl;
    return 0;
  }
#else
  inv= svd.Invert();
#endif
  if (verbose>=1) {
    TMatrixD I (mat, TMatrixD::kMult, inv);
    if (verbose>=3) printMatrix(I,"V*V^-1");
    Double_t m= 0.0;
    for (Int_t i= 0; i<I.GetNrows(); i++) {
      Double_t d= fabs(I(i,i)-1.0);
      if (d>m) m= d;
      for (Int_t j= 0; j<i; j++) {
        d= fabs(I(i,j)); if (d>m) m= d;
        d= fabs(I(j,i)); if (d>m) m= d;
      }
    }
    cout << "Inverse " << name << " " << 100.0*m << "% maximum error" << endl;
  }
  return ok;
}

template<class Hist,class Hist2D> void
RooUnfoldT<Hist,Hist2D>::Streamer (TBuffer &R__b)
{
  //! Stream an object of class RooUnfold.
  if (R__b.IsReading()) {
    RooUnfoldT<Hist,Hist2D>::Class()->ReadBuffer  (R__b, this);
  } else {
    RooUnfoldT<Hist,Hist2D>::Class()->WriteBuffer (R__b, this);
  }
}

template<> void
RooUnfoldT<TH1,TH2>::Streamer (TBuffer &R__b)
{
  //! Stream an object of class RooUnfold.
  if (R__b.IsReading()) {
    // Don't add our histograms to the currect directory.
    // We own them and we don't want them to disappear when the file is closed.
    Bool_t oldstat= TH1::AddDirectoryStatus();
    TH1::AddDirectory (kFALSE);
    RooUnfoldT<TH1,TH2>::Class()->ReadBuffer  (R__b, this);
    TH1::AddDirectory (oldstat);
  } else {
    RooUnfoldT<TH1,TH2>::Class()->WriteBuffer (R__b, this);
  }
}

template<class Hist,class Hist2D>
RooUnfoldT<Hist,Hist2D>::RooUnfoldT()
  : TNamed()
{
  //! Default constructor. Use Setup() to prepare for unfolding.
  Init();
}

template<class Hist,class Hist2D> 
RooUnfoldT<Hist,Hist2D>::RooUnfoldT (const char*    name, const char*    title)
  : TNamed(name,title)
{
  //! Basic named constructor. Use Setup() to prepare for unfolding.
  Init();
}

template<class Hist,class Hist2D> 
RooUnfoldT<Hist,Hist2D>::RooUnfoldT (const TString& name, const TString& title)
  : TNamed(name,title)
{
  //! Basic named constructor. Use Setup() to prepare for unfolding.
  Init();
}

template<class Hist,class Hist2D> 
RooUnfoldT<Hist,Hist2D>::~RooUnfoldT()
{
  // destructor
}

template<class Hist,class Hist2D> 
RooUnfoldT<Hist,Hist2D>& RooUnfoldT<Hist,Hist2D>::operator= (const RooUnfoldT<Hist,Hist2D>& rhs)
{
  //! Assignment operator for copying RooUnfold settings.
  Assign(rhs);
  return *this;
}

template<class Hist,class Hist2D> 
Int_t RooUnfoldT<Hist,Hist2D>::verbose() const
{
  //! Get verbosity setting which controls amount of information to be printed
  return _verbose;
}

template<class Hist,class Hist2D> 
Int_t RooUnfoldT<Hist,Hist2D>::NToys()     const
{
  //! Get number of toys used in kCovToy error calculation.
  return _NToys;
}

template<class Hist,class Hist2D> 
Int_t RooUnfoldT<Hist,Hist2D>::Overflow()  const
{
  //! Histogram under/overflow bins are used?
  return _overflow;
}

template<class Hist,class Hist2D> 
const RooUnfoldResponseT<Hist,Hist2D>* RooUnfoldT<Hist,Hist2D>::response()  const
{
   //! Response matrix object
  return _res;
}

template<class Hist,class Hist2D> 
RooUnfoldResponseT<Hist,Hist2D>* RooUnfoldT<Hist,Hist2D>::response()
{  
   //! Response matrix object
  return _res;
}

template<class Hist,class Hist2D> 
const Hist*               RooUnfoldT<Hist,Hist2D>::Hmeasured() const
{
  //! Measured Distribution as a histogram
  return _meas;
}

template<class Hist,class Hist2D> 
Hist*               RooUnfoldT<Hist,Hist2D>::Hmeasured()
{
  //! Measured Distribution as a histogram
  return _meas;
}

template<class Hist,class Hist2D> 
const TVectorD&                RooUnfoldT<Hist,Hist2D>::Vunfold() const
{
  //! Unfolded (reconstructed) distribution as a vector
  if (!_cache._unfolded) {
    if (!_cache._fail){
      this->Unfold();
    }
    if (!_cache._unfolded) {
      _cache._fail= true;
      if (_nt > 0 && _cache._rec.GetNrows() == 0) _cache._rec.ResizeTo(_nt);   // need something
    }
  }

  return _cache._rec;
}

template<class Hist,class Hist2D> 
const TVectorD&          RooUnfoldT<Hist,Hist2D>::Vmeasured() const
{
  //! Measured distribution as a vector.
  if (!_cache._vMes){
    _cache._vMes = new TVectorD(h2v (_meas, _overflow, this->response()->UseDensityStatus()));
  }
  return *_cache._vMes;
}

template<class Hist,class Hist2D> 
const TVectorD&          RooUnfoldT<Hist,Hist2D>::Vbias() const
{
  //! Bias distribution as a vector.
  if (!_cache._haveBias){
    throw std::runtime_error("calculate bias before attempting to retrieve it!");
  }
  return _cache._bias;
}

template<class Hist,class Hist2D> 
const TVectorD&          RooUnfoldT<Hist,Hist2D>::Ebias() const
{
  //! Bias errors as a vector.
  if (!_cache._haveBias){
    throw std::runtime_error("calculate bias before attempting to retrieve it!");
  }
  return _cache._sigbias;
}


template<class Hist,class Hist2D> 
const TVectorD&          RooUnfoldT<Hist,Hist2D>::Emeasured() const
{
  //! Measured errors as a vector.
  if (!_cache._eMes){
    if(_covMes){
      _cache._eMes= new TVectorD(_nm);
      for (Int_t i= 0; i<_nm; i++) {
        Double_t e= this->_cache._cov(i,i);
        if (e>0.0) (*_cache._eMes)[i]= sqrt(e);
      }
    } else {
      _cache._eMes = new TVectorD(h2ve (_meas, _overflow, this->response()->UseDensityStatus()));
    }
  }
  return *_cache._eMes;
}

template<class Hist,class Hist2D> 
void  RooUnfoldT<Hist,Hist2D>::SetVerbose (Int_t level)
{
  //! Set verbosity level which controls amount of information to be printed
  _verbose= level;
}

template<class Hist,class Hist2D> 
void  RooUnfoldT<Hist,Hist2D>::SetOverflow (Int_t overflow)
{
  //! set the usage of the overflow bin
  _overflow= overflow;
}

template<class Hist,class Hist2D> 
void  RooUnfoldT<Hist,Hist2D>::SetNToys (Int_t toys)
{
  //! Set number of toys used in kCovToy error calculation.
  _NToys= toys;
}

template<class Hist,class Hist2D> 
void  RooUnfoldT<Hist,Hist2D>::SetRegParm (Double_t regparm)
{
  //! Set Regularisation parameter
}

template<class Hist,class Hist2D> 
Double_t RooUnfoldT<Hist,Hist2D>::GetRegParm() const
{
  //! Get regularisation parameter.
  return -1e30;
}

template<class Hist,class Hist2D> 
void RooUnfoldT<Hist,Hist2D>::ClearCache() const
{
  //! Clear the cache
  this->_cache = Cache();
}

template<class Hist,class Hist2D> 
void RooUnfoldT<Hist,Hist2D>::IncludeSystematics (RooUnfolding::SystematicsTreatment dosys)
{
  //! Include systematic errors from response matrix?
  //! Use dosys=2 to exclude measurement errors.
  if (dosys!=_dosys){
    this->ClearCache();
    _dosys= dosys;
  }
}

template<class Hist,class Hist2D> 
Int_t RooUnfoldT<Hist,Hist2D>::SystematicsIncluded() const
{
  //! return setting for whether to include systematic errors from response matrix
  return _dosys;
}

template class RooUnfoldT<TH1,TH2>;
ClassImp (RooUnfold)

#ifndef NOROOFIT
#include "RooFitResult.h"
#include "RooAbsPdf.h"
#include "RooDataSet.h"
template<> void RooUnfoldT<RooUnfolding::RooFitHist,RooUnfolding::RooFitHist>::SetResponse (const RooUnfoldResponseT<RooUnfolding::RooFitHist,RooUnfolding::RooFitHist>* res, Bool_t takeOwnership){
  //! Set response matrix for unfolding, optionally taking ownership of the RooUnfoldResponseT<Hist,Hist2D> object
  if(!res) throw std::runtime_error("cannot set response to invalid value!");
  _res = new RooFitUnfoldResponse(res);
  _overflow= _res->UseOverflowStatus() ? 1 : 0;
  _nm= _res->GetNbinsMeasured();
  _nt= _res->GetNbinsTruth();
  SetNameTitleDefault();
}
namespace {
  void getParameters(const RooUnfolding::RooFitHist* hist, RooArgSet& params){
    if(hist){
      RooArgSet* args = hist->func()->getParameters((RooArgSet*)0);
      for(auto p:*args){
        if(params.find(*p)) continue;
        RooRealVar* rrv = dynamic_cast<RooRealVar*>(p);
        if(!rrv) continue;
        if(rrv->isConstant()) continue;
        if(rrv->getError() == 0.){
          throw std::runtime_error(TString::Format("unable to build covariance matrix for parameter '%s' with error 0 - is this an observable? please set constant",rrv->GetName()).Data());
        }
        params.add(*rrv);
      }
      delete args;
    }
  }
  class FitResultHack : public RooFitResult {
  public:
    void setCovariance(TMatrixDSym& m){
      this->setCovarianceMatrix(m);
    }
  };
}

template<> void
RooUnfoldT<TH1,TH2>::RunToys(int ntoys, std::vector<TVectorD>& vx, std::vector<TVectorD>& vxe, std::vector<double>& chi2) const {
  //! run a number of toys, fill the values, errors and chi2 in the
  //! given vectors
  auto errorType = _withError;
  _withError = kDefault;
  
  const auto* res = this->response();
  for(int i=0; i<ntoys; ++i){
    this->ForceRecalculation();
    this->Vmeasured();
    if(this->_dosys != kNoMeasured){
      RooUnfolding::randomize(*_cache._vMes,this->rnd);
    }
    if(this->_dosys == kAll){
      res->RunToy();
    }
    vx.push_back(this->Vunfold());
    if(errorType != kNoError){
      vxe.push_back(this->EunfoldV());
      chi2.push_back(this->Chi2 (this->response()->Htruth()));
    }
  }
  this->ForceRecalculation();  
  _withError =  errorType;
}

template<> void
RooUnfoldT<RooUnfolding::RooFitHist,RooUnfolding::RooFitHist>::RunToys(int ntoys, std::vector<TVectorD>& vx, std::vector<TVectorD>& vxe, std::vector<double>& chi2) const {
  //! run a number of toys, fill the values, errors and chi2 in the
  //! given vectors

  const auto* res = this->response();
  RooArgSet errorParams;
  if(this->_dosys != kNoMeasured){
    getParameters(this->Hmeasured(),errorParams);
  }
  if(this->_dosys == kAll){
    getParameters(res->Hmeasured(),errorParams);
    getParameters(res->Htruth(),errorParams);
    getParameters(res->Hfakes(),errorParams);
    getParameters(res->Hresponse(),errorParams);
  }
  
  auto* snsh = errorParams.snapshot();
  RooArgList errorParamList(errorParams);
  RooFitResult * prefitResult = RooFitResult::prefitResult(errorParamList);
  if(_cache._covMes && !this->_dosys==kNoMeasured){
    auto meas(this->Vmeasured());
    auto covMes = *(_cache._covMes);
    auto setCov(prefitResult->covarianceMatrix());
    auto gammas = this->Hmeasured()->nps();
    for(size_t i=0; i<covMes.GetNcols(); ++i){
      RooRealVar* p1 = gammas[i];
      int idx1 = errorParamList.index(p1);
      if(idx1<0) continue;
      for(size_t j=0; j<covMes.GetNrows(); ++j){
        RooRealVar* p2 = gammas[j];
        int idx2 = errorParamList.index(p2);
        if(idx2<0) continue;
        double val = covMes(i,j)/(meas[i]*meas[j]);
        setCov(idx1,idx2) = val;
      }
    }
    ((::FitResultHack*)prefitResult)->setCovariance(setCov);
  }
  

  RooAbsPdf* paramPdf = prefitResult->createHessePdf(errorParams) ;
  RooDataSet* d = paramPdf->generate(errorParams,ntoys) ;

  auto errorType = _withError;
  _withError = kDefault;
  for(int i=0; i<ntoys; ++i){
    errorParams = (*d->get(i)) ;
    this->ForceRecalculation();
    vx.push_back(this->Vunfold());
    if(errorType != kNoError){
      vxe.push_back(this->EunfoldV());
      chi2.push_back(this->Chi2 (this->response()->Htruth()));
    }
  }

  _withError =  errorType;
  
  errorParams = *snsh;
  delete snsh;
  delete prefitResult;
  delete paramPdf;
  delete d;
  
  this->ForceRecalculation();
}

template<> void
RooUnfoldT<TH1,TH2>::RunBiasAsimovToys(int ntoys, std::vector<TVectorD>& vbias) const {
  //! run a number of primary toys on truth level. fold and unfold
  //! each of these toys. fill the differences w.r.t. the nominal into
  //! the given bias vector  
  const auto* res = this->response();
  for(int i=0; i<ntoys; ++i){
    this->ForceRecalculation();
    this->Vmeasured();
    if(this->_dosys != kNoMeasured){
      RooUnfolding::randomize(*_cache._vMes,this->rnd);
    }
    if(this->_dosys == kAll){
      res->RunToy();
    }
    TVectorD vtruth(res->Vtruth());
    for(int j=0; j<ntoys; ++j){    
      this->_cache._vMes = new TVectorD(res->Vfolded(res->Vtruth()));
<<<<<<< HEAD
      RooUnfolding::randomize(*this->_cache._vMes,this->rnd);
      vbias.push_back(vtruth-this->Vunfold());
=======
      RooUnfolding::randomize(*this->_cache._vMes);
      for (int i = 0; i < this->Vunfold().GetNrows(); i++){
      }
      vbias.push_back(this->Vunfold());
>>>>>>> b13fcfa3
    }
  }
  this->ForceRecalculation();  
}

template<> void
RooUnfoldT<RooUnfolding::RooFitHist,RooUnfolding::RooFitHist>::RunBiasAsimovToys(int ntoys, std::vector<TVectorD>& vbias) const {
  //! run a number of primary toys on truth level. fold and unfold
  //! each of these toys. fill the differences w.r.t. the nominal into
  //! the given bias vector
  const auto* res = this->response();
//  RooArgSet errorParams;
//  getParameters(res->Htruth(),errorParams);
//
//  if(this->_dosys == kAll){
//    getParameters(res->Hmeasured(),errorParams);
//    getParameters(res->Hfakes(),errorParams);
//    getParameters(res->Hresponse(),errorParams);
//  }
//  auto* snsh = errorParams.snapshot();  
//  RooArgList errorParamList(errorParams);
  
//  RooFitResult * prefitResult = RooFitResult::prefitResult(errorParamList);
//  RooAbsPdf* paramPdf = prefitResult->createHessePdf(errorParams) ;
//  RooDataSet* data = paramPdf->gaenerate(errorParams,ntoys) ;
  
//  auto errorType = _withError;
//  _withError = kNoError;
  for(int i=0; i<ntoys; ++i){
    //    errorParams = (*data->get(i)) ;
    //    auto* thistoy = errorParams.snapshot();      
    TVectorD vtruth(res->Vtruth());
    TMatrixD mres(res->Mresponse(true));
    RooUnfolding::randomize(vtruth,this->rnd);
    //    RooDataSet* toydata = paramPdf->generate(errorParams,ntoys) ;
    for(int j=0; j<ntoys; ++j){
      //      errorParams = (*toydata->get(j)) ;
      //      res->ClearCache();
      //      this->ForceRecalculation();
      //      TVectorD toytruth(res->Vtruth());
      TVectorD toytruth(vtruth);
      RooUnfolding::randomize(toytruth,this->rnd);
      this->_cache._vMes = new TVectorD(mres*toytruth);
      TVectorD vunfolded(this->Vunfold());
      TVectorD bias(vunfolded.GetNrows());
      for(int b=0; b<vunfolded.GetNrows(); ++b){
<<<<<<< HEAD
        if(vtruth[b] > 0){
          bias[b] = (vtruth[b]-vunfolded[b])/vtruth[b];
        } else {
          bias[b] = 0;
        }
=======
        if (vtruth[b]) {
	  bias[b] = (vtruth[b]-vunfolded[b])/vtruth[b];
	} else {
	  bias[b] = (vtruth[b]-vunfolded[b]);
	}
>>>>>>> b13fcfa3
      }
      vbias.push_back(bias);
    }
//    errorParams = *thistoy;
//    delete toydata;
//    delete thistoy;
  }
//  _withError =  errorType;
//  
//  errorParams = *snsh;
//  delete snsh;
//  delete data;
//  delete prefitResult;
//  delete paramPdf;
  
//  this->ForceRecalculation();
}


template<class Hist, class Hist2D> double
RooUnfoldT<Hist, Hist2D>::RunToy(TVectorD&x, TVectorD&xe) const
{
  //! run a single toy, fill the values and errors in the given vectors
  //! returns the chi2
  std::vector<TVectorD> vx, vxe;
  std::vector<double> chi2;
  this->RunToys(1,vx,vxe,chi2);
  x.ResizeTo(vx[0].GetNrows());
  xe.ResizeTo(vxe[0].GetNrows());
  x = vx[0];
  xe = vxe[0];
  return chi2[0];
}

template<> void RooUnfoldT<RooUnfolding::RooFitHist,RooUnfolding::RooFitHist>::GetErrors() const
{
  //! calculate the errors on the unfolding
  std::vector<TVectorD> values, etoys;
  std::vector<double> chi2;
  auto errortmp = _withError;
  _withError = kNoError;
  this->RunToys(this->_NToys,values,etoys,chi2);
  _withError = errortmp;
  
  this->ForceRecalculation();
  this->Unfold();

  int n = (int)(values.size());
  _cache._variances.ResizeTo(_nt);
  for (int i=0 ; i<this->_nt ; ++i) {
    double sum = 0;
    for (int j=0 ; j<n ; ++j) {
      sum += values[j][i];
    }
    double mu = sum/n;
    double sum2 = 0;
    for (int j=0 ; j<n ; ++j) {
      sum2 += (values[j][i] - mu)*(values[j][i] - mu);
    }
    _cache._variances(i) = sum2/(n-1);
  }
  _cache._haveErrors= true;
}


template class RooUnfoldT<RooUnfolding::RooFitHist,RooUnfolding::RooFitHist>;
typedef RooUnfoldT<RooUnfolding::RooFitHist,RooUnfolding::RooFitHist> RooUnfoldT_RooFitHist;
ClassImp (RooUnfoldT_RooFitHist)
#endif<|MERGE_RESOLUTION|>--- conflicted
+++ resolved
@@ -1504,15 +1504,9 @@
     TVectorD vtruth(res->Vtruth());
     for(int j=0; j<ntoys; ++j){    
       this->_cache._vMes = new TVectorD(res->Vfolded(res->Vtruth()));
-<<<<<<< HEAD
+
       RooUnfolding::randomize(*this->_cache._vMes,this->rnd);
       vbias.push_back(vtruth-this->Vunfold());
-=======
-      RooUnfolding::randomize(*this->_cache._vMes);
-      for (int i = 0; i < this->Vunfold().GetNrows(); i++){
-      }
-      vbias.push_back(this->Vunfold());
->>>>>>> b13fcfa3
     }
   }
   this->ForceRecalculation();  
@@ -1559,19 +1553,11 @@
       TVectorD vunfolded(this->Vunfold());
       TVectorD bias(vunfolded.GetNrows());
       for(int b=0; b<vunfolded.GetNrows(); ++b){
-<<<<<<< HEAD
         if(vtruth[b] > 0){
           bias[b] = (vtruth[b]-vunfolded[b])/vtruth[b];
         } else {
           bias[b] = 0;
         }
-=======
-        if (vtruth[b]) {
-	  bias[b] = (vtruth[b]-vunfolded[b])/vtruth[b];
-	} else {
-	  bias[b] = (vtruth[b]-vunfolded[b]);
-	}
->>>>>>> b13fcfa3
       }
       vbias.push_back(bias);
     }
