//=====================================================================-*-C++-*-
// File and Version Information:
//      $Id$
//
// Description:
//      Unfolding framework base class.
//
// Author: Tim Adye <T.J.Adye@rl.ac.uk>
//
//==============================================================================

//____________________________________________________________
/* BEGIN_HTML
<p>A base class for several unfolding methods.
<p>The unfolding method can either use the constructors for individual unfolding algorithms or the New() method, specifiying the algorithm to be used.
<p>The resultant distribution can be displayed as a plot (Hreco) or as a bin by bin breakdown of the true, measured and reconstructed values (PrintTable)
<p>A covariance matrix can be returned using the Ereco() method. A vector of its diagonals can be returned with the ErecoV() method.
<p>A summary of the unfolding algorithms which inherit from this class is below:
<ul>
<li>RooUnfoldBayes: Uses the Bayes method of unfolding based on the method written by D'Agostini (<a href="http://www.slac.stanford.edu/spires/find/hep/www?j=NUIMA,A362,487">NIM A 362 (1995) 487</a>).
<ul>
<li>Works for 1 & 2 dimensional distributions
<li>Returned errors can be either as a diagonal matrix or as a full matrix of covariances
<li>Regularisation parameter sets the number of iterations used in the unfolding (default=4)
<li>Is able to account for bin migration and smearing
<li>Can unfold if test and measured distributions have different binning.
<li>Returns covariance matrices with conditions approximately that of the machine precision. This occasionally leads to very large chi squared values
</ul>
<li> RooUnfoldSVD: Uses the singular value decomposition method of Hocker and Kartvelishvili (<a href="http://arxiv.org/abs/hep-ph/9509307">NIM A 372 (1996) 469</a>)
<ul>
<li>Regularisation parameter defines the level at which values are deemed to be due to statistical fluctuations and are cut out. (Default= number of bins/2)
<li>Returns errors as a full matrix of covariances
<li>Error processing is much the same as with the kCovToy setting with 1000 toys. This is quite slow but can be switched off.
<li>Can only handle 1 dimensional distributions
<li>True and measured distributions must have the same binning
<li>Can account for both smearing and biasing
<li>Returns near singular covariance matrices, again leading to very large chi squared values
</ul>
<li> RooUnfoldIds: Uses the Bayes method of unfolding based on the method written by Malaescu (<a href="http://arxiv.org/abs/1106.3107">CERN-PH-EP-2011-111</a>)
<ul>
<li>Set the number of iterations used to improve the folding matrix
<li>Regularisation parameters define the level at which values are deemed to be due to statistical fluctuations. Used for modifying the folding matrix, as well as unfolding.
<li>Returns errors as a full matrix of covariances
<li>Error processing is much the same as with the kCovToy setting with 1000 toys. This is quite slow but can be switched off.
<li>Can handle 2 dimensional distributions
<li>True and measured distributions must have the same binning
<li>Can account for both smearing and biasing
</ul>
<li> RooUnfoldBinByBin: Unfolds using the method of correction factors.
<ul>
<li>Returns errors as a diagonal matrix.
<li>Is not able to handle bin migration caused by bias/smearing of the distribution
<li>Can only handle 1 dimensional distributions
<li>True and measured distributions must have the same binning
</ul>
<li> RooUnfoldTUnfold: Uses the unfolding method implemented in ROOT's <a href="http://root.cern.ch/root/html/TUnfold.html">TUnfold</a> class
<ul>
<li>Only included in ROOT versions 5.22 and higher
<li>Only able to reconstruct 1 dimensional distributions
<li>Can account for bin migration and smearing
<li>Errors come as a full covariance matrix.
<li>Will sometimes warn of "unlinked" bins. These are bins with 0 entries and do not effect the results of the unfolding
<li>Regularisation parameter can be either optimised internally by plotting log10(chi2 squared) against log10(tau). The 'kink' in this curve is deemed the optimum tau value. This value can also be set manually (FixTau)
<li>The latest version (TUnfold v15) requires that RooUnfoldResponse::SetOverflow=0. ROOT versions 5.26 or below use v13 and so should be safe to use overflows
</ul>
<li> RooUnfoldInvert: The simplest method of unfolding works by simply inverting the response matrix.
<ul>
<li>For small statistics, this method does not produce useful results.
<li>The inversion method is included largely to illustrate the necessity of a more effective method of unfolding</ul>
</ul>
END_HTML */

/////////////////////////////////////////////////////////////

#include "RooUnfold.h"

#include <iostream>
#include <iomanip>
#include <sstream>
#include <cmath>
#include <vector>

#include "TClass.h"
#include "TMatrixD.h"
#include "TNamed.h"
#include "TBuffer.h"
#include "TAxis.h"
#include "TH1.h"
#include "TH2.h"
#include "TH3.h"
#include "TVectorD.h"
#include "TDecompSVD.h"
#include "TDecompChol.h"
#include "TRandom.h"
#include "TMath.h"

#include "RooUnfoldResponse.h"
#include "RooUnfoldErrors.h"
// Need subclasses just for RooUnfold::New()
#include "RooUnfoldBayes.h"
#include "RooUnfoldSvd.h"
#include "RooUnfoldInvert.h"
#include "RooUnfoldBinByBin.h"
#ifndef NOTUNFOLD
#include "RooUnfoldTUnfold.h"
#endif
#ifdef HAVE_DAGOSTINI
#include "RooUnfoldDagostini.h"
#endif
#include "RooUnfoldIds.h"
#include "RooUnfoldHelpers.h"
#include "RooUnfoldTH1Helpers.h"
#include "RooUnfoldFitHelpers.h"

using std::vector;
using std::cout;
using std::cerr;
using std::endl;
using std::setw;
using std::setprecision;
using std::sqrt;
using std::fabs;

template<class Hist,class Hist2D> const typename RooUnfoldT<Hist,Hist2D>::Algorithm RooUnfoldT<Hist,Hist2D>::kNone = RooUnfolding::kNone;
template<class Hist,class Hist2D> const typename RooUnfoldT<Hist,Hist2D>::Algorithm RooUnfoldT<Hist,Hist2D>::kBayes = RooUnfolding::kBayes;
template<class Hist,class Hist2D> const typename RooUnfoldT<Hist,Hist2D>::Algorithm RooUnfoldT<Hist,Hist2D>::kSVD = RooUnfolding::kSVD;
template<class Hist,class Hist2D> const typename RooUnfoldT<Hist,Hist2D>::Algorithm RooUnfoldT<Hist,Hist2D>::kBinByBin = RooUnfolding::kBinByBin;
template<class Hist,class Hist2D> const typename RooUnfoldT<Hist,Hist2D>::Algorithm RooUnfoldT<Hist,Hist2D>::kTUnfold = RooUnfolding::kTUnfold;
template<class Hist,class Hist2D> const typename RooUnfoldT<Hist,Hist2D>::Algorithm RooUnfoldT<Hist,Hist2D>::kInvert = RooUnfolding::kInvert;
template<class Hist,class Hist2D> const typename RooUnfoldT<Hist,Hist2D>::Algorithm RooUnfoldT<Hist,Hist2D>::kDagostini = RooUnfolding::kDagostini;
template<class Hist,class Hist2D> const typename RooUnfoldT<Hist,Hist2D>::Algorithm RooUnfoldT<Hist,Hist2D>::kIDS = RooUnfolding::kIDS; 
template<class Hist,class Hist2D> const typename RooUnfoldT<Hist,Hist2D>::ErrorTreatment RooUnfoldT<Hist,Hist2D>::kNoError = RooUnfolding::kNoError;
template<class Hist,class Hist2D> const typename RooUnfoldT<Hist,Hist2D>::ErrorTreatment RooUnfoldT<Hist,Hist2D>::kErrors = RooUnfolding::kErrors;
template<class Hist,class Hist2D> const typename RooUnfoldT<Hist,Hist2D>::ErrorTreatment RooUnfoldT<Hist,Hist2D>::kCovariance = RooUnfolding::kCovariance;
template<class Hist,class Hist2D> const typename RooUnfoldT<Hist,Hist2D>::ErrorTreatment RooUnfoldT<Hist,Hist2D>::kCovToy = RooUnfolding::kCovToy;
template<class Hist,class Hist2D> const typename RooUnfoldT<Hist,Hist2D>::ErrorTreatment RooUnfoldT<Hist,Hist2D>::kDefault = RooUnfolding::kDefault;

using namespace RooUnfolding;

template<class Hist,class Hist2D>
RooUnfoldT<Hist,Hist2D>::RooUnfoldT (const RooUnfoldResponseT<Hist,Hist2D>* res, const Hist* meas, const char* name, const char* title)
  : TNamed (name, title)
{

  // Constructor with response matrix object and measured unfolding input histogram.
  // Should not normally be used directly - instead, create an instance of one of RooUnfold's subclasses,
  // or use the New() static constructor.
  Init();
  Setup (res, meas);
}

template<class Hist,class Hist2D> RooUnfoldT<Hist,Hist2D>*
RooUnfoldT<Hist,Hist2D>::New (RooUnfolding::Algorithm alg, const RooUnfoldResponseT<Hist,Hist2D>* res, const Hist* meas,Double_t regparm,
                           const char* name, const char* title)
{

    /*Unfolds according to the value of the alg enum:
    0 = kNone:     dummy unfolding
    1 = kBayes:    Unfold via iterative application of Bayes theorem
    2 = kSVD:      Unfold using singlar value decomposition (SVD)
    3 = kBinByBin: Unfold bin by bin.
    4 = kTUnfold:  Unfold with TUnfold
    5 = kInvert:   Unfold using inversion of response matrix
    7 = kIDS:      Unfold using iterative dynamically stabilized (IDS) method
    */
  RooUnfoldT<Hist,Hist2D>* unfold(NULL);

  switch(alg) {

  case kNone:
    unfold= new RooUnfoldT<Hist,Hist2D>         (res, meas);
    break;

  case kBayes:
    unfold= new RooUnfoldBayesT<Hist,Hist2D>    (res, meas);
    break;

  case kSVD:
    unfold= new RooUnfoldSvdT<Hist,Hist2D>      (res, meas);
    break;

  case kBinByBin:
    unfold= new RooUnfoldBinByBinT<Hist,Hist2D> (res, meas);
    break;

  case kTUnfold:
#ifndef NOTUNFOLD
    unfold= new RooUnfoldTUnfoldT<Hist,Hist2D> (res,meas);
    break;
#else
    cerr << "TUnfold library is not available" << endl;
    return 0;
#endif
    
  case kInvert:
    unfold = new RooUnfoldInvertT<Hist,Hist2D>  (res,meas);
    break;

  case kDagostini:
    cerr << "RooUnfoldDagostini is not available" << endl;
    return 0;
  
  case kIDS:
    unfold= new RooUnfoldIdsT<Hist,Hist2D>      (res, meas,4);
    break;

  default: 
    cerr << "Unknown RooUnfold method " << Int_t(alg) << endl;
    return 0;
  }

  if (name)  unfold->SetName  (name);
  if (title) unfold->SetTitle (title);
  if (regparm != -1e30){
    unfold->SetRegParm(regparm);
  }

  return unfold;
}


template<> RooUnfoldT<TH1,TH2>*
RooUnfoldT<TH1,TH2>::New (RooUnfolding::Algorithm alg, const RooUnfoldResponseT<TH1,TH2>* res, const TH1* meas,Double_t regparm,
                           const char* name, const char* title)
{
    /*Unfolds according to the value of the alg enum:
    0 = kNone:     dummy unfolding
    1 = kBayes:    Unfold via iterative application of Bayes theorem
    2 = kSVD:      Unfold using singlar value decomposition (SVD)
    3 = kBinByBin: Unfold bin by bin.
    4 = kTUnfold:  Unfold with TUnfold
    5 = kInvert:   Unfold using inversion of response matrix
    7 = kIDS:      Unfold using iterative dynamically stabilized (IDS) method
    */
  RooUnfold* unfold = NULL;
  switch (alg) {
    case kNone:
      unfold= new RooUnfold         (res, meas);
      break;
    case kBayes:
      unfold= new RooUnfoldBayes    (res, meas);
      break;
    case kSVD:
      unfold= new RooUnfoldSvd      (res, meas);
      break;
    case kBinByBin:
      unfold= new RooUnfoldBinByBin (res, meas);
      break;
    case kTUnfold:
#ifndef NOTUNFOLD
      unfold= new RooUnfoldTUnfold  (res,meas);
      break;
#else
      cerr << "TUnfold library is not available" << endl;
      return 0;
#endif
    case kInvert:
      unfold = new RooUnfoldInvert  (res,meas);
      break;
    case kDagostini:
#ifdef HAVE_DAGOSTINI
      unfold = new RooUnfoldDagostini (res,meas);
      break;
#else
      cerr << "RooUnfoldDagostini is not available" << endl;
      return 0;
#endif
    case kIDS:
      unfold= new RooUnfoldIds      (res, meas);
      break;
    default:
      cerr << "Unknown RooUnfold method " << Int_t(alg) << endl;
      return 0;
  }
  if (name)  unfold->SetName  (name);
  if (title) unfold->SetTitle (title);
  if (regparm != -1e30){
    unfold->SetRegParm(regparm);
  }
  return unfold;
}




template<class Hist,class Hist2D> void
RooUnfoldT<Hist,Hist2D>::Destroy()
{
  _cache = Cache();
}

template<class Hist,class Hist2D>
RooUnfoldT<Hist,Hist2D>::Cache::Cache() :
  _minparm(0),
  _maxparm(0),
  _stepsizeparm(0),
  _defaultparm(0),
  _unfolded(false),
  _fail(false),
  _haveCov(false),
  _haveWgt(false),
  _have_err_mat(false),
  _haveErrors(false),
  _rec(1),
  _cov(1,1),
  _wgt(1,1),
  _variances(1),
  _err_mat(1,1),
  _vMes(0),
  _eMes(0),
  _covL(0),
  _covMes(0),
  _withError(kDefault)
{
}

template<class Hist,class Hist2D> 
typename RooUnfoldT<Hist,Hist2D>::Cache& RooUnfoldT<Hist,Hist2D>::Cache::operator= ( const RooUnfoldT<Hist,Hist2D>::Cache & other ){
  _minparm = other._minparm;
  _maxparm = other._maxparm;
  _stepsizeparm = other._stepsizeparm;
  _defaultparm = other._defaultparm;
  _unfolded = other._unfolded;
  _haveCov = other._haveCov;
  _fail = other._fail;
  _have_err_mat = other._have_err_mat;
  _haveErrors = other._haveErrors;
  _haveWgt = other._haveWgt;
  _withError = other._withError;
  _rec.ResizeTo(other._rec);
  _cov.ResizeTo(other._cov);
  _wgt.ResizeTo(other._wgt);
  _variances.ResizeTo(other._variances);
  _err_mat.ResizeTo(other._err_mat);
  _rec = other._rec;
  _cov = other._cov;
  _wgt = other._wgt;
  _variances = other._variances;
  _err_mat = other._err_mat;
  _vMes = other._vMes;
  _eMes = other._eMes;
  _covL = other._covL;
  _covMes = other._covMes;
  return *this;
}


template<class Hist,class Hist2D>
RooUnfoldT<Hist,Hist2D>::Cache::~Cache(){
  delete this->_vMes;
  delete this->_eMes;
  delete this->_covMes;
  delete this->_covL;
}

template<class Hist,class Hist2D>
RooUnfoldT<Hist,Hist2D>::RooUnfoldT (const RooUnfoldT<Hist,Hist2D>& rhs)
  : TNamed (rhs.GetName(), rhs.GetTitle())
{
  // Copy constructor.
  Init();
  CopyData (rhs);
}

template<class Hist,class Hist2D> void
RooUnfoldT<Hist,Hist2D>::Assign (const RooUnfoldT<Hist,Hist2D>& rhs)
{
  if (this == &rhs) return;
  Reset();
  SetNameTitle (rhs.GetName(), rhs.GetTitle());
  CopyData (rhs);
}

template<class Hist,class Hist2D> void
RooUnfoldT<Hist,Hist2D>::CopyData (const RooUnfoldT<Hist,Hist2D>& rhs)
{
  Setup (new RooUnfoldResponseT<Hist,Hist2D>(*(rhs.response())), clone(rhs.Hmeasured()));
  SetVerbose (rhs.verbose());
  SetNToys   (rhs.NToys());
}

template<class Hist,class Hist2D> void
RooUnfoldT<Hist,Hist2D>::Reset()
{
  Destroy();
  Init();
}

template<class Hist,class Hist2D> void
RooUnfoldT<Hist,Hist2D>::Init()
{
  _res= 0;
  _meas= 0;
  _nm= _nt= 0;
  _verbose= 1;
  _overflow= 0;
  _dosys= false;
  _covMes= 0;
  _NToys=50;
  GetSettings();
}

template<class Hist,class Hist2D> RooUnfoldT<Hist,Hist2D>&
RooUnfoldT<Hist,Hist2D>::Setup (const RooUnfoldResponseT<Hist,Hist2D>* res, const Hist* meas)
{
  Reset();
  SetResponse (res);
  SetMeasured (meas);
  return *this;
}

template<class Hist,class Hist2D> void
RooUnfoldT<Hist,Hist2D>::SetMeasured (const Hist* meas)
{
  // Set measured distribution and errors. RooUnfold does not own the histogram.
  _meas= clone(meas);
  _cache = Cache();
}

template<class Hist,class Hist2D> void
RooUnfoldT<Hist,Hist2D>::SetMeasured (const TVectorD& meas, const TVectorD& err)
{
  // Set measured distribution and errors. Should be called after setting response matrix.
  
  const Hist* orig = _res->Hmeasured();
  _meas = RooUnfolding::createHist<Hist>(meas,GetName(),GetTitle(),var(orig,X));
}


template<class Hist,class Hist2D> void
RooUnfoldT<Hist,Hist2D>::SetMeasured (const TVectorD& meas, const TMatrixD& cov)
{
  // Set measured distribution and its covariance matrix. Should be called after setting response matrix.
  SetMeasuredCov (cov);
  SetMeasured (meas, Emeasured());
}

template<class Hist,class Hist2D> void
RooUnfoldT<Hist,Hist2D>::SetMeasuredCov (const TMatrixD& cov)
{
  // Set covariance matrix on measured distribution.
  _cache = Cache();
  _covMes= new TMatrixD (cov);
}

template<class Hist,class Hist2D> const TMatrixD&
RooUnfoldT<Hist,Hist2D>::GetMeasuredCov() const
{
  // Get covariance matrix on measured distribution.
  if (_covMes) return *_covMes;
  const TVectorD& err(Emeasured());
  _cache._covMes= new TMatrixD (_nm,_nm);
  for (Int_t i= 0 ; i<_nm; i++) {
    Double_t e= err[i];
    (*_cache._covMes)(i,i)= e*e;
  }
  return *_cache._covMes;
}


template<class Hist,class Hist2D> void
RooUnfoldT<Hist,Hist2D>::ForceRecalculation () {
  this->_cache = Cache();
  this->_res->ClearCache();
}

template<class Hist,class Hist2D> void
RooUnfoldT<Hist,Hist2D>::SetResponse (const RooUnfoldResponseT<Hist,Hist2D>* res, Bool_t takeOwnership){
  // Set response matrix for unfolding, optionally taking ownership of the RooUnfoldResponseT<Hist,Hist2D> object
  if(!res) throw std::runtime_error("cannot set response to invalid value!");
  if(takeOwnership) _res= const_cast<RooUnfoldResponseT<Hist,Hist2D>*>(res);
  else _res = (RooUnfoldResponseT<Hist,Hist2D>*)(res->Clone());
  _overflow= _res->UseOverflowStatus() ? 1 : 0;
  _nm= _res->GetNbinsMeasured();
  _nt= _res->GetNbinsTruth();
  SetNameTitleDefault();
}

template<class Hist,class Hist2D> void
RooUnfoldT<Hist,Hist2D>::Unfold() const
{

  // Dummy unfolding - just copies input
  cout << "********************** " << ClassName() << ": dummy unfolding - just copy input **********************" << endl;

  _cache._rec.ResizeTo (_nt);
  Int_t nb= _nm < _nt ? _nm : _nt;
  TVectorD vmeas(Vmeasured());
  for (Int_t i= 0; i < nb; i++) {
    _cache._rec(i)= vmeas(i);
  }
  _cache._unfolded= true;
}

template<class Hist,class Hist2D> void
RooUnfoldT<Hist,Hist2D>::GetErrors() const
{
    //Creates vector of diagonals of covariance matrices.
    //This may be overridden if it can be computed more quickly without the covariance matrix.
    if (!_cache._haveCov) GetCov();
    if (!_cache._haveCov) return;
    _cache._variances.ResizeTo(_nt);
    for (Int_t i= 0; i < _nt; i++) {
      _cache._variances(i)= _cache._cov(i,i);
    }
    _cache._haveErrors= true;
}

template<class Hist,class Hist2D> void
RooUnfoldT<Hist,Hist2D>::GetCov() const
{
  //Dummy routine to get covariance matrix. It should be overridden by derived classes.
  const TMatrixD& covmeas(GetMeasuredCov());
  Int_t nb= std::min(_nm,_nt);
  _cache._cov.ResizeTo (nb, nb);
  for (int i=0; i<nb; i++)
    for (int j=0; j<nb; j++)
      _cache._cov(i,j)= covmeas(i,j);
  _cache._haveCov= true;
}

template<class Hist,class Hist2D> void
RooUnfoldT<Hist,Hist2D>::GetWgt() const
{
  // Creates weight matrix
  // This may be overridden if it can be computed directly without the need for inverting the matrix
  if (!_cache._haveCov) GetCov();
  if (!_cache._haveCov) return;
  if (!InvertMatrix (_cache._cov, _cache._wgt, "covariance matrix", _verbose)) return;
  _cache._haveWgt= true;
}

template<class Hist,class Hist2D> void
RooUnfoldT<Hist,Hist2D>::GetErrMat() const
{
  // Get covariance matrix from the variation of the results in toy MC tests
  if (_NToys<=1) return;
  _cache._err_mat.ResizeTo(_nt,_nt);
  TVectorD xisum (_nt);
  TMatrixD xijsum(_nt,_nt);
  for (Int_t k=0; k<_NToys; k++){
    RooUnfoldT<Hist,Hist2D>* unfold= RunToy();
    const TVectorD& x(unfold->Vreco());
    for (Int_t i=0; i<_nt;i++){
      Double_t xi= x[i];
      xisum[i] += xi;
      for (Int_t j=0; j<_nt; j++) xijsum(i,j) += xi * x[j];
    }
    delete unfold;
  }
  for (Int_t i=0; i<_nt; i++){
    for (Int_t j=0; j<_nt; j++){
      _cache._err_mat(i,j)= (xijsum(i,j) - (xisum[i]*xisum[j])/_NToys) / (_NToys-1);
    }
  }
  _cache._have_err_mat=true;
}

// This method initializes the unfolding.
template<class Hist,class Hist2D> Bool_t
RooUnfoldT<Hist,Hist2D>::UnfoldWithErrors (ErrorTreatment withError, bool getWeights) const
{

  if (!_cache._unfolded) {

    if (_cache._fail) return false;

    const Hist* rmeas= _res->Hmeasured();
    if (dim(_meas) != dim(rmeas) ||
        nBins(_meas,X)    != nBins(rmeas,X)    ||
        nBins(_meas,Y)    != nBins(rmeas,Y)    ||
        nBins(_meas,Z)    != nBins(rmeas,Z)) {
      cerr << "Warning: measured "              << nBins(_meas,X);
      if (dim(_meas)>=2) cerr << "x" << nBins(_meas,Y);
      if (dim(_meas)>=3) cerr << "x" << nBins(_meas,Z);
      cerr << "-bin histogram does not match "  << nBins(rmeas,X);
      if (dim(rmeas)>=2) cerr << "x" << nBins(rmeas,Y);
      if (dim(rmeas)>=3) cerr << "x" << nBins(rmeas,Z);
      cerr << "-bin measured histogram from RooUnfoldResponse" << endl;
    }

    this->Unfold();

    if (!_cache._unfolded) {
      _cache._fail= true;
      return false;
    }
  }

  Bool_t ok;
  _cache._withError= withError;
  if (getWeights && (withError==kErrors || withError==kCovariance)) {
      if   (!_cache._haveWgt)      GetWgt();
      ok= _cache._haveWgt;
  } else {
    switch (withError) {
    case kErrors:
      if   (!_cache._haveErrors)   GetErrors();
      ok= _cache._haveErrors;
      break;
    case kCovariance:
      if   (!_cache._haveCov)      GetCov();
      ok= _cache._haveCov;
      break;
    case kCovToy:
      if   (!_cache._have_err_mat) GetErrMat();
      ok= _cache._have_err_mat;
      break;
    default:
      ok= true;
    }
  }

  if (!ok) _cache._fail= true;
  
  return ok;
}

template<class Hist,class Hist2D> Double_t
RooUnfoldT<Hist,Hist2D>::Chi2(const Hist* hTrue,ErrorTreatment DoChi2) const {
    /*Calculates Chi squared. Method depends on value of DoChi2
    0: sum of (residuals/error)squared
    1: use errors propagated through the unfolding
    2: use covariance matrix returned from unfolding
    3: use covariance matrix from the variation of the results in toy MC tests
    Returns warnings for small determinants of covariance matrices and if the condition is very large.
    If a matrix has to be inverted also removes rows/cols with all their elements equal to 0*/

    if (!UnfoldWithErrors (DoChi2)) return -1.0;

    TVectorD res(subtract<Hist,TVectorD>(_cache._rec,hTrue,_overflow));

    Double_t chi2= 0.0;
    if (DoChi2==kCovariance || DoChi2==kCovToy) {
      TMatrixD wgt(Wreco(DoChi2));
      if (_cache._fail) return -1.0;
      TMatrixD resmat(1,_nt), chi2mat(1,1);
      TMatrixDRow(resmat,0)= res;
      ABAT (resmat, wgt, chi2mat);
      chi2= chi2mat(0,0);
    } else {
      TVectorD ereco(ErecoV(DoChi2));
      if (_cache._fail) return -1.0;
      for (Int_t i = 0 ; i < _nt; i++) {
        Double_t e= ereco[i];
        if (e<=0.0) continue;
        Double_t ypull = res[i] / e;
        chi2 += ypull*ypull;
      }
    }
    return chi2;
}


template<class Hist,class Hist2D> void
RooUnfoldT<Hist,Hist2D>::PrintTable (std::ostream& o, const Hist* hTrue, ErrorTreatment withError) const
{

  // Prints entries from truth, measured, and reconstructed data for each bin.
  if (withError==kDefault) withError= _cache._withError;
  if (withError==kDefault) withError= kErrors;

  if (!UnfoldWithErrors (withError)) withError= kNoError;

  const Hist* hTrainTrue = response()->Htruth();
  const Hist* hTrain = response()->Hmeasured();
  const Hist* hMeas = Hmeasured();

  int ntxb= nBins(_res->Htruth(),X)+2*this->_overflow;
  int ntyb= nBins(_res->Htruth(),Y)+2*this->_overflow;

  int d = dim(_res->Htruth());
  if (!_cache._unfolded) return;
  Double_t chi_squ= -999.0;
  if (hTrue && (withError==kCovariance || withError==kCovToy)) chi_squ = Chi2(hTrue,withError);

  printTable(o,d,
             ntxb,ntyb,
             h2v(hTrainTrue,this->_overflow, this->response()->UseDensityStatus()),
             h2v(hTrain,this->_overflow, this->response()->UseDensityStatus()),
             hTrue ? h2v(hTrue,this->_overflow, this->response()->UseDensityStatus()) : TVectorD(this->_nt) ,             
             h2v(hMeas,this->_overflow),
             this->Vreco(),
             withError,
             hTrue ? h2ve(hTrue,this->_overflow, this->response()->UseDensityStatus()) : TVectorD(this->_nt) ,
             this->ErecoV(withError),
             chi_squ);
}


template<class Hist,class Hist2D> void
RooUnfoldT<Hist,Hist2D>::SetNameTitleDefault()
{
  if (!_res) return;
  const char* s= GetName();
  if (s[0] == '\0') SetName (_res->GetName());
  s= GetTitle();
  if (s[0] == '\0') {
    TString title= "Unfold ";
    title += _res->GetTitle();
    SetTitle (title);
  }
}

template<class Hist,class Hist2D> Hist*
RooUnfoldT<Hist,Hist2D>::Hreco (ErrorTreatment withError)
{
    /*Creates reconstructed distribution. Error calculation varies by withError:
    0: No errors
    1: Errors from the square root of the diagonals of the covariance matrix given by the unfolding
    2: Errors from the square root of of the covariance matrix given by the unfolding
    3: Errors from the square root of the covariance matrix from the variation of the results in toy MC tests
    */

  if (!UnfoldWithErrors (withError)) withError= kNoError;
  const Hist* t = _res->Htruth();
  if (!_cache._unfolded){
    return RooUnfolding::createHist(name(t),title(t),vars(t));
  } else {
    TVectorD rec(this->Vreco());
    TVectorD errors(this->ErecoV());
    return RooUnfolding::createHist(rec,errors,name(t),title(t),vars(t),_overflow);
  }
}


template<class Hist,class Hist2D> void
RooUnfoldT<Hist,Hist2D>::GetSettings() const
{
    //Gets maximum and minimum parameters and step size
    _cache._minparm=0;
    _cache._maxparm=0;
    _cache._stepsizeparm=0;
    _cache._defaultparm=0;
}

template<class Hist,class Hist2D> Double_t
RooUnfoldT<Hist,Hist2D>::GetMinParm() const
{
    //Get minimum regularisation parameter for unfolding method
    return _cache._minparm;
}

template<class Hist,class Hist2D> Double_t
RooUnfoldT<Hist,Hist2D>::GetMaxParm() const
{
    //Get maximum regularisation parameter for unfolding method
    return _cache._maxparm;
}

template<class Hist,class Hist2D> Double_t
RooUnfoldT<Hist,Hist2D>::GetStepSizeParm() const
{
    //Get suggested step size for unfolding distribution
    return _cache._stepsizeparm;
}

template<class Hist,class Hist2D> Double_t
RooUnfoldT<Hist,Hist2D>::GetDefaultParm() const
{
    //Get suggested regularisation parameter.
    return _cache._defaultparm;
}

template<class Hist,class Hist2D> RooUnfoldT<Hist,Hist2D>*
RooUnfoldT<Hist,Hist2D>::RunToy() const
{
  // Returns new RooUnfold object with smeared measurements and
  // (if IncludeSystematics) response matrix for use as a toy.
  // Use multiple toys to find spread of unfolding results.
  TString name= GetName();
  name += "_toy";
  RooUnfoldT<Hist,Hist2D>* unfold = (RooUnfoldT<Hist,Hist2D>*)(this->Clone(name));

  // Make new smeared response matrix
  if (_dosys) unfold->SetResponse (_res->RunToy(), kTRUE);
  if (_dosys==2) return unfold;

  if (_covMes) {

    // _cache._covL is a lower triangular matrix for which the covariance matrix, V = _cache._covL * _cache._covL^T.
    if (!_cache._covL) {
      TDecompChol c(*_covMes);
      c.Decompose();
      TMatrixD U(c.GetU());
      _cache._covL= new TMatrixD (TMatrixD::kTransposed, U);
      if (_verbose>=2) printMatrix(*_cache._covL,"decomposed measurement covariance matrix");
    }
    TVectorD newmeas(_nm);
    TVectorD meas(Vmeasured());
    for (Int_t i= 0; i<_nm; i++){
      newmeas[i]= gRandom->Gaus(0.0,1.0);
    }
    newmeas *= *_cache._covL;
    newmeas += meas;
    unfold->SetMeasured(newmeas,*_cache._covMes);

  } else {

    TVectorD newmeas(Vmeasured());
    const TVectorD& err= Emeasured();
    for (Int_t i= 0; i<_nm; i++) {
      Double_t e= err[i];
      if (e>0.0) newmeas[i] += gRandom->Gaus(0,e);
    }
    unfold->SetMeasured(newmeas,err);

  }
  return unfold;
}

template<class Hist,class Hist2D> void
RooUnfoldT<Hist,Hist2D>::Print(Option_t* /*opt*/) const
{
  cout << ClassName() << "::" << GetName() << " \"" << GetTitle()
       << "\"," << " regularisation parameter=" << GetRegParm() << ", ";
  if (_covMes) cout << "with measurement covariance, ";
  if (_dosys)      cout << "calculate systematic errors, ";
  if (dim(_meas)==1) cout << _nm;
  else {
    cout <<        nBins(_meas,X)
         << "x" << nBins(_meas,Y);
    if (dim(_meas)>=3)
      cout << "x" << nBins(_meas,Z);
    cout << " (" << _nm << ")";
  }
  cout << " bins measured, ";
  const Hist* rtrue= _res->Htruth();
  if (dim(rtrue)==1) cout << _nt;
  else {
    cout <<        nBins(rtrue,X)
         << "x" << nBins(rtrue,Y);
    if (dim(rtrue)>=3)
      cout << "x" << nBins(rtrue,Z);
    cout << " (" << _nt << ")";
  }
  cout << " bins truth";
  if (_overflow) cout << " including overflows";
  cout << endl;
}

template<class Hist,class Hist2D> TMatrixD
RooUnfoldT<Hist,Hist2D>::CutZeros(const TMatrixD& ereco)
{
    //Removes row & column if all their elements are 0.
    vector<int> diags;
        int missed=0;
        for (int i=0; i<ereco.GetNrows(); i++){
            double coltot=0;
            for (int j=0;j<ereco.GetNrows();j++){
                coltot+=ereco(i,j);
            }
            if (coltot==0){
                diags.push_back(i);
                missed++;
            }
        }
        int x=ereco.GetNrows()-missed;
        int y=ereco.GetNcols()-missed;
        TMatrixD ereco_cut(x,y);
        unsigned int v=0;
        for (int i=0;i<ereco.GetNrows();i++){
            if(v<diags.size() && diags[v]==i){
                v++;
            }
            else{
                for (int j=0; j<ereco_cut.GetNcols();j++){
                    ereco_cut(i-v,j)=ereco(i,j+v);
                    }
                }
        }
    return ereco_cut;
}

template<class Hist,class Hist2D> TMatrixD
RooUnfoldT<Hist,Hist2D>::Ereco(ErrorTreatment withError) const
{
    /*Returns covariance matrices for error calculation of type withError
    0: Errors are the square root of the bin content
    1: Errors from the diagonals of the covariance matrix given by the unfolding
    2: Errors from the covariance matrix given by the unfolding
    3: Errors from the covariance matrix from the variation of the results in toy MC tests
    */
    if (!UnfoldWithErrors (withError)) return TMatrixD(_nt,_nt);

    switch(withError){
    case kNoError: {
      TMatrixD Ereco_m(_nt,_nt);
      for (int i=0; i<_nt; i++){
        Ereco_m(i,i)=_cache._rec(i);
      }
      return Ereco_m;
      break; }
    case kErrors: {
      TMatrixD Ereco_m(_nt,_nt);
      for (int i=0; i<_nt;i++){
        Ereco_m(i,i)=_cache._variances(i);
      }
      return Ereco_m;
      break;
    }
    case kCovariance:
      return _cache._cov;
      break;
    case kCovToy:
      return _cache._err_mat;
      break;
    default:
      throw std::runtime_error("Error, unrecognised error method");
    }
}

template<class Hist,class Hist2D> TVectorD
RooUnfoldT<Hist,Hist2D>::ErecoV(ErrorTreatment withError) const
{
    /*Returns vector of unfolding errors computed according to the withError flag:
    0: Errors are the square root of the bin content
    1: Errors from the diagonals of the covariance matrix given by the unfolding
    2: Errors from the covariance matrix given by the unfolding
    3: Errors from the covariance matrix from the variation of the results in toy MC tests
    */
    TVectorD Ereco_v(_nt);
    if (!UnfoldWithErrors (withError)) return Ereco_v;

    switch(withError){
      case kNoError:
        for (int i=0; i<_nt; i++){
          Ereco_v(i)=sqrt (fabs (_cache._rec(i)));
        }
        break;
      case kErrors:
        for (int i=0; i<_nt; i++){
          Ereco_v(i)=sqrt (fabs (_cache._variances(i)));
        }
        break;
      case kCovariance:
        for (int i=0; i<_nt; i++){
          Ereco_v(i)=sqrt (fabs (_cache._cov(i,i)));
        }
        break;
      case kCovToy:
        for (int i=0; i<_nt; i++){
          Ereco_v(i)=sqrt (fabs (_cache._err_mat(i,i)));
        }
        break;
      default:
        throw std::runtime_error("Error, unrecognised error method");
    }
    return Ereco_v;
}

template<class Hist,class Hist2D> TMatrixD
RooUnfoldT<Hist,Hist2D>::Wreco(ErrorTreatment withError) const
{
    TMatrixD Wreco_m(_nt,_nt);
    if (!UnfoldWithErrors (withError, true)) return Wreco_m;

    switch(withError){
      case kNoError:
        for (int i=0; i<_nt; i++){
          if (_cache._rec(i)!=0.0) Wreco_m(i,i)=1.0/_cache._rec(i);
        }
        break;
      case kErrors:
        for (int i=0; i<_nt;i++){
          Wreco_m(i,i)=_cache._wgt(i,i);
        }
        break;
      case kCovariance:
        Wreco_m=_cache._wgt;
        break;
      case kCovToy:
        InvertMatrix (_cache._err_mat, Wreco_m, "covariance matrix from toys", _verbose);
        break;
      default:
        cerr<<"Error, unrecognised error method= "<<withError<<endl;
    }
    return Wreco_m;
}

template<class Hist,class Hist2D> Int_t
RooUnfoldT<Hist,Hist2D>::InvertMatrix(const TMatrixD& mat, TMatrixD& inv, const char* name, Int_t verbose)
{
  // Invert a matrix using Single Value Decomposition: inv = mat^-1.
  // Can use InvertMatrix(mat,mat) to invert in-place.
  Int_t ok= 1;
  TDecompSVD svd (mat);
  const Double_t cond_max= 1e17;
  Double_t cond= svd.Condition();
  if (verbose >= 1) {
    Double_t d1=0,d2=0;
    svd.Det(d1,d2);
    Double_t det= d1*TMath::Power(2.,d2);
    cout << name << " condition="<<cond<<", determinant="<<det;
    if (d2!=0.0) cout <<" ("<<d1<<"*2^"<<d2<<")";
    cout <<", tolerance="<<svd.GetTol()<<endl;
  }
  if        (cond<0.0){
    cerr <<"Warning: bad "<<name<<" condition ("<<cond<<")"<<endl;
    ok= 2;
  } else if (cond>cond_max) {
    cerr << "Warning: poorly conditioned "<<name<<" - inverse may be inaccurate (condition="<<cond<<")"<<endl;
    ok= 3;
  }
  inv.ResizeTo (mat.GetNcols(), mat.GetNrows());  // pseudo-inverse of A(r,c) is B(c,r)
#if ROOT_VERSION_CODE >= ROOT_VERSION(5,13,4)  /* TDecompSVD::Invert() didn't have ok status before 5.13/04. */
  Bool_t okinv= false;
  inv= svd.Invert(okinv);
  if (!okinv) {
    cerr << name << " inversion failed" << endl;
    return 0;
  }
#else
  inv= svd.Invert();
#endif
  if (verbose>=1) {
    TMatrixD I (mat, TMatrixD::kMult, inv);
    if (verbose>=3) printMatrix(I,"V*V^-1");
    Double_t m= 0.0;
    for (Int_t i= 0; i<I.GetNrows(); i++) {
      Double_t d= fabs(I(i,i)-1.0);
      if (d>m) m= d;
      for (Int_t j= 0; j<i; j++) {
        d= fabs(I(i,j)); if (d>m) m= d;
        d= fabs(I(j,i)); if (d>m) m= d;
      }
    }
    cout << "Inverse " << name << " " << 100.0*m << "% maximum error" << endl;
  }
  return ok;
}

template<class Hist,class Hist2D> void
RooUnfoldT<Hist,Hist2D>::Streamer (TBuffer &R__b)
{
  // Stream an object of class RooUnfold.
  if (R__b.IsReading()) {
    RooUnfoldT<Hist,Hist2D>::Class()->ReadBuffer  (R__b, this);
  } else {
    RooUnfoldT<Hist,Hist2D>::Class()->WriteBuffer (R__b, this);
  }
}

template<> void
RooUnfoldT<TH1,TH2>::Streamer (TBuffer &R__b)
{
  // Stream an object of class RooUnfold.
  if (R__b.IsReading()) {
    // Don't add our histograms to the currect directory.
    // We own them and we don't want them to disappear when the file is closed.
    Bool_t oldstat= TH1::AddDirectoryStatus();
    TH1::AddDirectory (kFALSE);
    RooUnfoldT<TH1,TH2>::Class()->ReadBuffer  (R__b, this);
    TH1::AddDirectory (oldstat);
  } else {
    RooUnfoldT<TH1,TH2>::Class()->WriteBuffer (R__b, this);
  }
}

template<class Hist,class Hist2D>
RooUnfoldT<Hist,Hist2D>::RooUnfoldT()
  : TNamed()
{
  // Default constructor. Use Setup() to prepare for unfolding.
  Init();
}

template<class Hist,class Hist2D> 
RooUnfoldT<Hist,Hist2D>::RooUnfoldT (const char*    name, const char*    title)
  : TNamed(name,title)
{
  // Basic named constructor. Use Setup() to prepare for unfolding.
  Init();
}

template<class Hist,class Hist2D> 
RooUnfoldT<Hist,Hist2D>::RooUnfoldT (const TString& name, const TString& title)
  : TNamed(name,title)
{
  // Basic named constructor. Use Setup() to prepare for unfolding.
  Init();
}

template<class Hist,class Hist2D> 
RooUnfoldT<Hist,Hist2D>::~RooUnfoldT()
{
  Destroy();
}

template<class Hist,class Hist2D> 
RooUnfoldT<Hist,Hist2D>& RooUnfoldT<Hist,Hist2D>::operator= (const RooUnfoldT<Hist,Hist2D>& rhs)
{
  // Assignment operator for copying RooUnfold settings.
  Assign(rhs);
  return *this;
}

template<class Hist,class Hist2D> 
Int_t RooUnfoldT<Hist,Hist2D>::verbose() const
{
  // Get verbosity setting which controls amount of information to be printed
  return _verbose;
}

template<class Hist,class Hist2D> 
Int_t RooUnfoldT<Hist,Hist2D>::NToys()     const
{
  // Get number of toys used in kCovToy error calculation.
  return _NToys;
}

template<class Hist,class Hist2D> 
Int_t RooUnfoldT<Hist,Hist2D>::Overflow()  const
{
  // Histogram under/overflow bins are used?
  return _overflow;
}

template<class Hist,class Hist2D> 
const RooUnfoldResponseT<Hist,Hist2D>* RooUnfoldT<Hist,Hist2D>::response()  const
{
   // Response matrix object
  return _res;
}

template<class Hist,class Hist2D> 
RooUnfoldResponseT<Hist,Hist2D>* RooUnfoldT<Hist,Hist2D>::response()
{  
   // Response matrix object
  return _res;
}

template<class Hist,class Hist2D> 
const Hist*               RooUnfoldT<Hist,Hist2D>::Hmeasured() const
{
  // Measured Distribution as a histogram
  return _meas;
}

template<class Hist,class Hist2D> 
Hist*               RooUnfoldT<Hist,Hist2D>::Hmeasured()
{
  // Measured Distribution as a histogram
  return _meas;
}

template<class Hist,class Hist2D> 
const TVectorD&                RooUnfoldT<Hist,Hist2D>::Vreco() const
{
  // Unfolded (reconstructed) distribution as a vector
  if (!_cache._unfolded) {
    if (!_cache._fail){
      this->Unfold();
    }
    if (!_cache._unfolded) {
      _cache._fail= true;
      if (_nt > 0 && _cache._rec.GetNrows() == 0) _cache._rec.ResizeTo(_nt);   // need something
    }
  }

  return _cache._rec;
}

template<class Hist,class Hist2D> 
const TVectorD&          RooUnfoldT<Hist,Hist2D>::Vmeasured() const
{
  // Measured distribution as a vector.
  if (!_cache._vMes){
    _cache._vMes = new TVectorD(h2v (_meas, _overflow, this->response()->UseDensityStatus()));
  }
  return *_cache._vMes;
}

template<class Hist,class Hist2D> 
const TVectorD&          RooUnfoldT<Hist,Hist2D>::Emeasured() const
{
  // Measured errors as a vector.
  if (!_cache._eMes){
    if(_covMes){
      _cache._eMes= new TVectorD(_nm);
      for (Int_t i= 0; i<_nm; i++) {
        Double_t e= this->_cache._cov(i,i);
        if (e>0.0) (*_cache._eMes)[i]= sqrt(e);
      }
    } else {
      _cache._eMes = new TVectorD(h2ve (_meas, _overflow, this->response()->UseDensityStatus()));
    }
  }
  return *_cache._eMes;
}

template<class Hist,class Hist2D> 
void  RooUnfoldT<Hist,Hist2D>::SetVerbose (Int_t level)
{
  // Set verbosity level which controls amount of information to be printed
  _verbose= level;
}

template<class Hist,class Hist2D> 
void  RooUnfoldT<Hist,Hist2D>::SetNToys (Int_t toys)
{
  // Set number of toys used in kCovToy error calculation.
  _NToys= toys;
}

template<class Hist,class Hist2D> 
void  RooUnfoldT<Hist,Hist2D>::SetRegParm (Double_t regparm)
{
  // Set Regularisation parameter
}

template<class Hist,class Hist2D> 
Double_t RooUnfoldT<Hist,Hist2D>::GetRegParm() const
{
  // Get regularisation parameter.
  return -1;
}

template<class Hist,class Hist2D> 
void RooUnfoldT<Hist,Hist2D>::IncludeSystematics (Int_t dosys)
{
  // Include systematic errors from response matrix?
  // Use dosys=2 to exclude measurement errors.
  if (dosys!=_dosys){
    _cache = Cache();
    _dosys= dosys;
  }
}

template<class Hist,class Hist2D> 
Int_t RooUnfoldT<Hist,Hist2D>::SystematicsIncluded() const
{
  // return setting for whether to include systematic errors from response matrix
  return _dosys;
}
/*
template<class Hist,class Hist2D>
RooUnfoldT<Hist,Hist2D>* RooUnfoldT<Hist,Hist2D>::clone(const RooUnfoldT<Hist,Hist2D>& rhs){
  return new RooUnfold<Hist,Hist2D>(rhs);
}
*/

template class RooUnfoldT<TH1,TH2>;
ClassImp (RooUnfold)

#ifndef NOROOFIT
#include "RooBinning.h"
#include "RooHistFunc.h"
#include "RooRealSumFunc.h"
#include "RooHistPdf.h"
#include "RooProdPdf.h"
#include "RooGaussian.h"
#include "RooPoisson.h"
#include "RooStats/HistFactory/PiecewiseInterpolation.h"
#include "RooStats/HistFactory/FlexibleInterpVar.h"
#include "RooStats/HistFactory/ParamHistFunc.h"
#include "RooProduct.h"

template class RooUnfoldT<RooUnfolding::RooFitHist,RooUnfolding::RooFitHist>;
typedef RooUnfoldT<RooUnfolding::RooFitHist,RooUnfolding::RooFitHist> RooUnfoldT_RooFitHist;
ClassImp (RooUnfoldT_RooFitHist)


template<class Base>RooUnfolding::RooFitWrapper<Base>::RooFitWrapper(const char* name, const char* title, const RooUnfoldT<RooUnfolding::RooFitHist,RooUnfolding::RooFitHist>* unf) : Base(name,title), _unfolding((RooUnfoldT<RooUnfolding::RooFitHist,RooUnfolding::RooFitHist>*)(unf->Clone())) {
  
  this->_unfolding->SetVerbose(0);
  const RooUnfoldResponseT<RooFitHist,RooFitHist>* res = this->_unfolding->response();
  if(res){
    const RooFitHist* htruth = res->Htruth();
    if(htruth){
      this->addServer(*(htruth->func()));
      for(int i=0; i<dim(htruth); ++i){
        this->addServer(*htruth->obs(i));
      }
    }
    const RooFitHist* hfakes = res->Hfakes();
    if(hfakes){
      this->addServer(*(hfakes->func()));
      for(int i=0; i<dim(hfakes); ++i){
        this->addServer(*hfakes->obs(i));
      }
    }
    const RooFitHist* hresponse = res->Hresponse();
    if(hresponse){
      this->addServer(*(hresponse->func()));
      for(int i=0; i<dim(hresponse); ++i){
        this->addServer(*hresponse->obs(i));
      }
    }
    const RooFitHist* hmeasured = res->Hmeasured();
    if(hmeasured){
      this->addServer(*(hmeasured->func()));    
      for(int i=0; i<dim(hmeasured); ++i){
        this->addServer(*hmeasured->obs(i));
      }
    }
  }
  const RooFitHist* hmeasured = this->_unfolding->Hmeasured();

  if(hmeasured){
    this->addServer(*(hmeasured->func()));    
    for(int i=0; i<dim(hmeasured); ++i){
      this->addServer(*hmeasured->obs(i));
    }
  }
}
RooUnfoldFunc::RooUnfoldFunc(const char* name, const char* title, const RooUnfoldT<RooUnfolding::RooFitHist,RooUnfolding::RooFitHist>* unf) : RooFitWrapper(name,title,unf) {}
RooUnfoldPdf::RooUnfoldPdf(const char* name, const char* title, const RooUnfoldT<RooUnfolding::RooFitHist,RooUnfolding::RooFitHist>* unf) : RooFitWrapper(name,title,unf) {}
template<class Base>RooUnfolding::RooFitWrapper<Base>::RooFitWrapper() : _unfolding(NULL) {}
template<class Base>RooUnfolding::RooFitWrapper<Base>::~RooFitWrapper(){
  
  delete _unfolding;
}
template<class Base> Bool_t RooUnfolding::RooFitWrapper<Base>::redirectServersHook(const RooAbsCollection& newServerList, Bool_t mustReplaceAll, Bool_t nameChange, Bool_t isRecursive){
  RooUnfoldResponseT<RooFitHist,RooFitHist>* res = this->_unfolding->response();
  if(res){
    RooFitHist* htruth = res->Htruth();
    if(htruth){
      htruth->replace(newServerList);
    }
    RooFitHist* hfakes = res->Hfakes();
    if(hfakes){
      hfakes->replace(newServerList);
    }
    RooFitHist* hresponse = res->Hresponse();
    if(hresponse){
      hresponse->replace(newServerList);
    }
    RooFitHist* hmeasured = res->Hmeasured();
    if(hmeasured){
      hmeasured->replace(newServerList);
    }
  }
  RooFitHist* hmeasured = this->_unfolding->Hmeasured();
  if(hmeasured){
    hmeasured->replace(newServerList);
  }
  return Base::redirectServersHook(newServerList,mustReplaceAll,nameChange,isRecursive);
}
 




template<class Base>const RooUnfoldT<RooUnfolding::RooFitHist,RooUnfolding::RooFitHist>* RooUnfolding::RooFitWrapper<Base>::unfolding() const { 
  return this->_unfolding;
}

template <class Base>
std::list<Double_t>* RooUnfolding::RooFitWrapper<Base>::binBoundaries(RooAbsRealLValue& obs, Double_t xlo, Double_t xhi) const {
  // retrieve the list of bin boundaries
  return this->_unfolding->response()->Htruth()->func()->binBoundaries(obs,xlo,xhi);
}

template <class Base>
std::list<Double_t>* RooUnfolding::RooFitWrapper<Base>::plotSamplingHint(RooAbsRealLValue& obs, Double_t xlo, Double_t xhi) const {
  // retrieve the sampling hint
  return this->_unfolding->response()->Htruth()->func()->plotSamplingHint(obs,xlo,xhi);
}

template <class Base>
Double_t RooUnfolding::RooFitWrapper<Base>::getValV(const RooArgSet* set) const
{
  //  std::cout << "XX RooUnfolding::RooFitWrapper<Base>::getValV(" << this << ") set = " << set << std::endl ;
  this->_curNormSet = set ;
  return Base::getValV(set) ;
}

template <class Base>
Double_t RooUnfolding::RooFitWrapper<Base>::evaluate() const {
  // call getVal on the internal function
  std::map<std::string,double> snapshot;
  this->_unfolding->response()->Hresponse()->saveSnapshot(snapshot);
  int bin = this->_unfolding->response()->Htruth()->bin();
  this->_unfolding->ForceRecalculation();
  this->_unfolding->response()->Htruth()->checkValidity();
  double v = std::max(this->_unfolding->Vreco()[bin],this->_minVal);
  if(this->_unfolding->response()->UseDensityStatus()){
    v /= binVolume(this->_unfolding->response()->Htruth(),bin,false);
  }
  this->_unfolding->response()->Hresponse()->loadSnapshot(snapshot);
  //  this->_unfolding->Hmeasured()->func()->Print("t");
  //  std::cout << " " << bin << " " << v << std::endl;
  return v;  
}

template <class Base>
Bool_t  RooUnfolding::RooFitWrapper<Base>::isBinnedDistribution(const RooArgSet& obs) const {
  // check if this PDF is a binned distribution in the given observable
  return this->_unfolding->response()->Hresponse()->func()->isBinnedDistribution(obs);
}

template<class Base>
Bool_t RooUnfolding::RooFitWrapper<Base>::checkObservables(const RooArgSet *nset) const {
  return this->_unfolding->response()->Hresponse()->func()->checkObservables(nset);
}

template<class Base>
Bool_t RooUnfolding::RooFitWrapper<Base>::forceAnalyticalInt(const RooAbsArg &arg) const {
  return this->_unfolding->response()->Htruth()->func()->forceAnalyticalInt(arg);
}

template<class Base>
Int_t RooUnfolding::RooFitWrapper<Base>::getAnalyticalIntegralWN(RooArgSet &allVars, RooArgSet &numVars, const RooArgSet *normSet, const char *rangeName) const {
  // TODO ? 
  return this->_unfolding->response()->Htruth()->func()->getAnalyticalIntegralWN(allVars,numVars,normSet,rangeName);
}

template<class Base>
Double_t RooUnfolding::RooFitWrapper<Base>::analyticalIntegralWN(Int_t code, const RooArgSet *normSet, const char *rangeName) const {
  double val = 0;
  auto vec = this->_unfolding->Vreco();
  for(int i=0; i<vec.GetNrows(); ++i){
    // assuming uniform binning for now
    val += vec[i];
  }
  return val;
}

template<class Base>
void RooUnfolding::RooFitWrapper<Base>::printMetaArgs(std::ostream &os) const {
  return this->_unfolding->response()->Htruth()->func()->printMetaArgs(os);
}

template<class Base>
RooAbsArg::CacheMode RooUnfolding::RooFitWrapper<Base>::canNodeBeCached() const {
  return this->_unfolding->response()->Htruth()->func()->canNodeBeCached();
}
template<class Base>
void RooUnfolding::RooFitWrapper<Base>::setCacheAndTrackHints(RooArgSet& arg) {
  this->_unfolding->response()->Htruth()->func()->setCacheAndTrackHints(arg);
}
template<class Base> TObject* RooUnfolding::RooFitWrapper<Base>::clone(const char* newname) const {
  return new RooUnfolding::RooFitWrapper<Base>(newname ? newname : this->GetName(),this->GetTitle(),this->_unfolding);
}



template class RooUnfolding::RooFitWrapper<RooAbsReal>;
template class RooUnfolding::RooFitWrapper<RooAbsPdf>;

RooUnfoldFunc::RooUnfoldFunc() : RooFitWrapper() {
}
RooUnfoldFunc::~RooUnfoldFunc() {
}
TObject* RooUnfoldFunc::clone(const char* newname) const {
  return new RooUnfoldFunc(newname ? newname : this->GetName(),this->GetTitle(),this->_unfolding);
}
ClassImp (RooUnfoldFunc)
RooUnfoldPdf::RooUnfoldPdf() : RooFitWrapper() {
}
RooUnfoldPdf::~RooUnfoldPdf( ) {}
TObject* RooUnfoldPdf::clone(const char* newname) const {

  RooUnfoldPdf* retval = new RooUnfoldPdf(newname ? newname : this->GetName(),this->GetTitle(),this->_unfolding);
  
  return retval;
}
ClassImp (RooUnfoldPdf)

RooAbsPdf::ExtendMode RooUnfoldPdf::extendMode() const {
    // Return extended mode capabilities
<<<<<<< HEAD
  // TODO
  return RooAbsPdf::CanBeExtended;
=======
  return RooAbsPdf::MustBeExtended;
>>>>>>> 0cd2ef16
}
Double_t RooUnfoldPdf::expectedEvents(const RooArgSet* nset) const {
  // Return expected number of events for extended likelihood calculation
  // which is the sum of all coefficients
  std::map<std::string,double> snapshot;
  this->_unfolding->response()->Hresponse()->saveSnapshot(snapshot);
  this->_unfolding->ForceRecalculation();
  this->_unfolding->response()->Htruth()->checkValidity();
  double events = 0;
  const auto vec(this->_unfolding->Vreco());
  for(int bin = 0; bin<vec.GetNrows(); ++bin){
    events += vec[bin];
  }
  this->_unfolding->response()->Hresponse()->loadSnapshot(snapshot);
  return events;
}
Bool_t RooUnfoldPdf::selfNormalized() const {
  // P.d.f is self normalized
  return kTRUE ;
}

namespace {
  bool readToken(TString& instr, std::vector<TString>& tokens){
    int pos = instr.First(",");
    if(pos == -1){
      tokens.push_back(instr);
      return false;
    } else {
      tokens.push_back(instr(0,pos));
      instr.Remove(0,pos+1);
      return true;
    }
  }
}



#include <RooAbsCollection.h>

#if ROOT_VERSION_CODE < ROOT_VERSION(6,18,0)
namespace {
  
  struct IteratorHelper {
    RooFIter itr;
    RooAbsArg* nextItem;
    IteratorHelper(const RooAbsCollection& c);
    IteratorHelper();
    RooAbsArg* operator++();
    bool operator!=(const IteratorHelper& other);
    bool operator!=(const RooAbsArg* other);  
    RooAbsArg* operator*();
  };
  
  IteratorHelper::IteratorHelper(const RooAbsCollection& c) : itr(c.fwdIterator()), nextItem(itr.next()) {}
  IteratorHelper::IteratorHelper() : itr(), nextItem(NULL) {}  
  RooAbsArg* IteratorHelper::operator++(){
    nextItem = itr.next();
    return nextItem;
  }
  bool IteratorHelper::operator!=(const IteratorHelper& other){
    return this->nextItem != other.nextItem;
  }
  bool IteratorHelper::operator!=(const RooAbsArg* other){
    return this->nextItem != other;
  }
  
  RooAbsArg* IteratorHelper::operator*(){
    return nextItem;
  }
}

::IteratorHelper begin(const RooAbsCollection& c){
  return ::IteratorHelper(c);
}

::IteratorHelper end(const RooAbsCollection&){
  return ::IteratorHelper();
}
#endif

RooUnfoldSpec::RooUnfoldSpec(const char* name, const char* title, const TH1* truth, const char* obs_truth, const TH1* reco, const char* obs_reco, const TH2* response, const TH1* data, bool includeUnderflowOverflow, double errorThreshold, bool useDensity) : 
  RooUnfoldSpec(name,title,truth,obs_truth,reco,obs_reco,response,0,data,includeUnderflowOverflow,errorThreshold,useDensity)
{
  // constructor forwarding
}

namespace { 
  void setBinning(RooRealVar* obs, const TAxis* ax, bool includeUnderflowOverflow){
    int n = ax->GetNbins()+(includeUnderflowOverflow?2:0);
    if(ax->IsVariableBinSize()){
      std::vector<double> bounds;
      for(int i=0; i<ax->GetNbins()+1; ++i){
        bounds.push_back(ax->GetBinLowEdge(i+1));
      }
      RooBinning bins(n,&((bounds[0])));
      obs->setBinning(bins);
    } else {
      obs->setBins(n);
    }
  }
}

RooUnfoldSpec::RooUnfoldSpec(const char* name, const char* title, const TH1* truth, const char* obs_truth, const TH1* reco, const char* obs_reco, const TH2* response, const TH1* bkg, const TH1* data, bool includeUnderflowOverflow, double errorThreshold, bool useDensity) : 
  TNamed(name,title)
{
  int d =dim(truth);
  if(d!=dim(reco)){
    throw std::runtime_error("inconsistent dimensionality between truth and reco histograms!");
  }
  
  TString obs_truth_s(obs_truth);
  TString obs_reco_s(obs_reco);
  std::vector<TString> obs_truth_v;
  std::vector<TString> obs_reco_v;
  bool more_truth = false;
  bool more_reco = false;
  for(int i=0; i<d; ++i){
    more_truth = ::readToken(obs_truth_s,obs_truth_v);
    more_reco = ::readToken(obs_reco_s,obs_reco_v);
    if(!more_truth || !more_reco) break;
  }
  if(more_truth) throw std::runtime_error(TString::Format("encountered additional characters on truth observable list: '%s'",obs_truth_s.Data()).Data());
  if(more_reco) throw std::runtime_error(TString::Format("encountered additional characters on reco observable list: '%s'",obs_reco_s.Data()).Data());
  if((int)obs_truth_v.size() != d) throw std::runtime_error(TString::Format("truth observable list is too short for %d dimensions: '%s'",d,obs_truth).Data());
  if((int)obs_reco_v.size() != d) throw std::runtime_error(TString::Format("reco observable list is too short for %d dimensions: '%s'",d,obs_truth).Data());
    
  RooArgList truth_vars;
  for(int i=0; i<d; ++i){
    const TAxis* ax = RooUnfolding::getAxis(truth,(RooUnfolding::Dimension)i);
    double min = ax->GetBinLowEdge(!includeUnderflowOverflow);
    double max = ax->GetBinUpEdge(ax->GetNbins()+includeUnderflowOverflow);
    RooRealVar* obs = new RooRealVar(obs_truth_v[i],ax->GetTitle() ? ax->GetTitle() : obs_truth_v[i].Data(),min,min,max);
    setBinning(obs,ax,includeUnderflowOverflow);
    obs->setConstant(true);
    truth_vars.add(*obs);
  }
  RooArgList reco_vars;
  for(int i=0; i<d; ++i){
    const TAxis* ax = RooUnfolding::getAxis(reco,(RooUnfolding::Dimension)i);
    double min = ax->GetBinLowEdge(!includeUnderflowOverflow);
    double max = ax->GetBinUpEdge(ax->GetNbins()+includeUnderflowOverflow);
    RooRealVar* obs = new RooRealVar(obs_reco_v[i],ax->GetTitle() ? ax->GetTitle() : obs_reco_v[i].Data(),min,min,max);
    setBinning(obs,ax,includeUnderflowOverflow);
    obs->setConstant(true);
    reco_vars.add(*obs);
  }

  this->setup(truth,truth_vars,reco,reco_vars,response,bkg,data,includeUnderflowOverflow,errorThreshold,useDensity);
}

RooUnfoldSpec::RooUnfoldSpec(const char* name, const char* title, const TH1* truth_th1, const RooArgList& obs_truth, const TH1* reco_th1, const RooArgList& obs_reco, const TH2* response_th1, const TH1* bkg, const TH1* data, bool includeUnderflowOverflow, double errorThreshold, bool useDensity) : 
  TNamed(name,title)
{
  this->setup(truth_th1,obs_truth,reco_th1,obs_reco,response_th1,bkg,data,includeUnderflowOverflow,errorThreshold,useDensity);
}

RooUnfoldSpec::RooUnfoldSpec(const char* name, const char* title, const TH1* truth_th1, const RooArgList& obs_truth, const TH1* reco_th1, const RooArgList& obs_reco, const TH2* response_th1, RooAbsReal* bkg, RooDataHist* data, bool includeUnderflowOverflow, double errorThreshold, bool useDensity) :
  TNamed(name,title)
{
  this->_bkg.setNominal(bkg);
  this->_data.setNominal(RooUnfolding::makeHistFunc(data,obs_reco));
  this->setup(truth_th1,obs_truth,reco_th1,obs_reco,response_th1,NULL,NULL,includeUnderflowOverflow,errorThreshold,useDensity);
}

RooUnfoldSpec::RooUnfoldSpec(const char* name, const char* title, const TH1* truth_th1, const RooArgList& obs_truth, RooAbsReal* reco, const RooArgList& obs_reco, const TH2* response_th1, RooAbsReal* bkg, RooDataHist* data, bool includeUnderflowOverflow, double errorThreshold, bool useDensity) :
  TNamed(name,title)
{
  this->_reco.setNominal(reco);
  this->_bkg.setNominal(bkg);
  this->_data.setNominal(RooUnfolding::makeHistFunc(data,obs_reco));
  this->setup(truth_th1,obs_truth,NULL,obs_reco,response_th1,NULL,NULL,includeUnderflowOverflow,errorThreshold,useDensity);
}

RooUnfoldSpec::RooUnfoldSpec(const char* name, const char* title, const TH1* truth_th1, RooAbsArg* obs_truth, RooAbsReal* reco, RooAbsArg* obs_reco, const TH2* response_th1, RooAbsReal* bkg, RooDataHist* data, bool includeUnderflowOverflow, double errorThreshold, bool useDensity) : RooUnfoldSpec(name,title,truth_th1,RooArgList(*obs_truth),reco,RooArgList(*obs_reco),response_th1,bkg,data,includeUnderflowOverflow,errorThreshold,useDensity) {}

namespace {
  RooAbsReal* makeParamHistFunc(const char* name, const char* title, const RooArgList& observables, const RooArgList& parameters, bool multiplyDensity){
    ParamHistFunc* phf = new ParamHistFunc(name,title,observables,parameters);
    if(!multiplyDensity) return phf;
    RooArgList inverseBinWidths;
    RooRealVar* obs = (RooRealVar*)(observables.first());
    for(int i=0; i<obs->getBinning().numBins(); ++i){
      double width = obs->getBinWidth(i);
      RooRealVar* bw = new RooRealVar(TString::Format("%s_bin_%d_widthCorr",obs->GetName(),i),TString::Format("density correction of %s in bin %d",obs->GetTitle(),i),1./width);
      bw->setConstant(true);
      inverseBinWidths.add(*bw);
    }
    ParamHistFunc* bwcorr = new ParamHistFunc(TString::Format("%s_widthCorr",obs->GetName()),TString::Format("density corrections for %s",obs->GetTitle()),observables,inverseBinWidths);
    RooArgList elems;
    elems.add(*phf);
    elems.add(*bwcorr);
    RooProduct* prod = new RooProduct(TString::Format("%s_x_%s",phf->GetName(),bwcorr->GetName()),title,elems);
    return prod;
  }
}

RooUnfoldSpec::RooUnfoldSpec(const char* name, const char* title, const TH1* truth_th1, RooAbsArg* obs_truth, const RooArgList& reco_bins, RooAbsArg* obs_reco, const TH2* response_th1, const RooArgList& bkg_bins, RooDataHist* data, bool includeUnderflowOverflow, double errorThreshold, bool useDensity) : 
  TNamed(name,title)
{
  RooArgList obs_reco_list(*obs_reco);
  RooArgList obs_truth_list(*obs_truth);
  this->_reco.setNominal(::makeParamHistFunc(TString::Format("signal_reco_%s_differential",obs_reco->GetName()).Data(),obs_reco->GetTitle(),obs_reco_list,reco_bins,useDensity));
  this->_bkg.setNominal(::makeParamHistFunc(TString::Format("bkg_reco_%s_differential",obs_reco->GetName()).Data(),obs_reco->GetTitle(),obs_reco_list,bkg_bins,useDensity));
  this->_data.setNominal(RooUnfolding::makeHistFunc(data,obs_reco_list));
  this->setup(truth_th1,obs_truth_list,NULL,obs_reco_list,response_th1,NULL,NULL,includeUnderflowOverflow,errorThreshold,useDensity);
}

RooUnfoldSpec::RooUnfoldSpec(const char* name, const char* title, const TH1* truth_th1, RooAbsArg* obs_truth, const TH1* reco_th1, RooAbsArg* obs_reco, const TH2* response_th1, RooAbsReal* bkg, RooDataHist* data, bool includeUnderflowOverflow, double errorThreshold, bool useDensity) : RooUnfoldSpec(name,title,truth_th1,RooArgList(*obs_truth),reco_th1,RooArgList(*obs_reco),response_th1,bkg,data,includeUnderflowOverflow,errorThreshold,useDensity) {}

RooUnfoldSpec::RooUnfoldSpec(const char* name, const char* title, const TH1* truth_th1, RooAbsArg* obs_truth, const TH1* reco_th1, RooAbsArg* obs_reco, const TH2* response_th1, const RooArgList& bkg_bins, RooDataHist* data, bool includeUnderflowOverflow, double errorThreshold, bool useDensity) : 
  TNamed(name,title)
{
  RooArgList obs_reco_list(*obs_reco);
  RooArgList obs_truth_list(*obs_truth);  
  this->_bkg.setNominal(::makeParamHistFunc(TString::Format("bkg_reco_%s_differential",obs_reco->GetName()),obs_reco->GetTitle(),obs_reco_list,bkg_bins,useDensity));
  this->_data.setNominal(RooUnfolding::makeHistFunc(data,obs_reco_list));
  this->setup(truth_th1,obs_truth_list,reco_th1,obs_reco_list,response_th1,NULL,NULL,includeUnderflowOverflow,errorThreshold,useDensity);
}

RooUnfoldSpec::RooUnfoldSpec(const char* name, const char* title, const TH1* truth_th1, RooAbsArg* obs_truth, const TH1* reco_th1, RooAbsArg* obs_reco, const TH2* response_th1, RooAbsReal* measured, bool includeUnderflowOverflow, double errorThreshold, bool useDensity) : TNamed(name,title)
{
  RooArgList obs_reco_list(*obs_reco);
  RooArgList obs_truth_list(*obs_truth);
  this->_data.setNominal(measured);
  this->setup(truth_th1,obs_truth_list,reco_th1,obs_reco_list,response_th1,NULL,NULL,includeUnderflowOverflow,errorThreshold,useDensity);
}

RooUnfoldSpec::RooUnfoldSpec(const char* name, const char* title, const TH1* truth_th1, RooAbsArg* obs_truth, const TH1* reco_th1, RooAbsArg* obs_reco, const TH2* response_th1, const RooArgList& measured_bins, bool includeUnderflowOverflow, double errorThreshold, bool useDensity) : 
  TNamed(name,title)
{
  RooArgList obs_reco_list(*obs_reco);
  RooArgList obs_truth_list(*obs_truth);
  this->_data.setNominal(::makeParamHistFunc(TString::Format("measured_reco_%s_differential",obs_reco->GetName()),obs_reco->GetTitle(),obs_reco_list,measured_bins,useDensity));
  this->setup(truth_th1,obs_truth_list,reco_th1,obs_reco_list,response_th1,NULL,NULL,includeUnderflowOverflow,errorThreshold,useDensity);
}

namespace {
  RooRealSumFunc* makeRooRealSumFunc(const char* name, const char* title, const RooArgSet& contributions, double densityCorrection){
    RooRealVar* binWidth = new RooRealVar(TString::Format("%s_binWidthCorrection",name),"bin width correction",densityCorrection);
    binWidth->setConstant(true);
    RooArgList functions;
    RooArgList coefs;
    RooFIter itr(contributions.fwdIterator());
    RooAbsArg* obj;
    while((obj = itr.next())){
      functions.add(*obj);
      coefs.add(*binWidth);
    }
    return new RooRealSumFunc(name,title,functions,coefs);
  }
}


RooUnfoldSpec::RooUnfoldSpec(const char* name, const char* title, const TH1* truth_th1, RooAbsArg* obs_truth, RooAbsReal* reco, RooAbsArg* obs_reco, const TH2* response_th1, const RooArgSet& bkg_contributions, RooDataHist* data, bool includeUnderflowOverflow, double errorThreshold, bool useDensity) :
  TNamed(name,title)
{
  RooArgList obs_reco_list(*obs_reco);
  RooArgList obs_truth_list(*obs_truth);
  this->_reco.setNominal(reco);
  this->_data.setNominal(RooUnfolding::makeHistFunc(data,obs_reco_list));
  double densityCorr = 1;
  if(useDensity && obs_reco->InheritsFrom(RooRealVar::Class())){
    densityCorr = 1./((RooRealVar*)(obs_reco))->getBinning().averageBinWidth();
  }
  this->_bkg.setNominal(::makeRooRealSumFunc(TString::Format("bkg_reco_%s_differential",obs_reco->GetName()),obs_reco->GetTitle(),bkg_contributions,densityCorr));
  this->setup(truth_th1,obs_truth_list,NULL,obs_reco_list,response_th1,NULL,NULL,includeUnderflowOverflow,errorThreshold,useDensity);
}

RooUnfoldSpec::RooUnfoldSpec(const char* name, const char* title, RooAbsReal* truth, RooAbsArg* obs_truth,  RooAbsReal* reco, RooAbsArg* obs_reco, const TH2* response_th1, const RooArgSet& bkg_contributions, RooDataHist* data, bool includeUnderflowOverflow, double errorThreshold, bool useDensity) :
  TNamed(name,title)
{
  RooArgList obs_reco_list(*obs_reco);
  RooArgList obs_truth_list(*obs_truth);
  this->_truth.setNominal(truth);
  this->_reco.setNominal(reco);
  this->_data.setNominal(RooUnfolding::makeHistFunc(data,obs_reco_list));
  double densityCorr = 1;
  if(useDensity && obs_reco->InheritsFrom(RooRealVar::Class())){
    densityCorr = 1./((RooRealVar*)(obs_reco))->getBinning().averageBinWidth();
  }
  this->_bkg.setNominal(::makeRooRealSumFunc(TString::Format("bkg_reco_%s_differential",obs_reco->GetName()),obs_reco->GetTitle(),bkg_contributions,densityCorr));
  this->setup(NULL,obs_truth_list,NULL,obs_reco_list,response_th1,NULL,NULL,includeUnderflowOverflow,errorThreshold,useDensity);
}


void RooUnfoldSpec::setup(const TH1* truth_th1, const RooArgList& obs_truth, const TH1* reco_th1, const RooArgList& obs_reco, const TH2* response_th1, const TH1* bkg_th1, const TH1* data_th1, bool includeUnderflowOverflow, double errorThreshold, bool useDensity){
  this->_includeUnderflowOverflow = includeUnderflowOverflow;
  this->_useDensity = useDensity;
  this->_errorThreshold = errorThreshold;
  if(truth_th1) this->_truth.setNominal(RooUnfolding::makeHistFunc(truth_th1,obs_truth,includeUnderflowOverflow,this->_useDensity));
  if(reco_th1)  this->_reco.setNominal(RooUnfolding::makeHistFunc(reco_th1,obs_reco,includeUnderflowOverflow,this->_useDensity));
  this->_obs_truth.add(obs_truth);  
  this->_obs_all.add(obs_truth);
  this->_obs_reco.add(obs_reco);  
  this->_obs_all.add(obs_reco);
  if(response_th1) this->_res.setNominal(RooUnfolding::makeHistFunc(response_th1,this->_obs_all,includeUnderflowOverflow,this->_useDensity));
  if(bkg_th1)  this->_bkg.setNominal(RooUnfolding::makeHistFunc(bkg_th1,obs_reco,includeUnderflowOverflow,this->_useDensity));
  if(data_th1) this->_data.setNominal(RooUnfolding::makeHistFunc(data_th1,obs_reco,includeUnderflowOverflow,this->_useDensity));
}

RooUnfoldSpec::~RooUnfoldSpec(){
}

RooUnfolding::RooFitHist* RooUnfoldSpec::makeHistogram(const TH1* hist){
    
  return new RooUnfolding::RooFitHist(hist, this->_obs_truth, this->_includeUnderflowOverflow, this->_errorThreshold, this->_useDensity);
}


RooUnfolding::RooFitHist* RooUnfoldSpec::makeHistogram(const HistContainer& source, double errorThreshold){
  RooAbsReal* hf = source._nom;
  RooAbsReal* func = hf;
  if(!hf) return 0;
  std::vector<RooAbsArg*> obs;
  RooArgList obslist;
  RooFIter itr(this->_obs_all.fwdIterator());
  RooAbsArg* arg = NULL;
  while((arg = itr.next())){
    if(!arg) continue;
    if(!hf->dependsOn(*arg)) continue;
    obs.push_back(arg);
    obslist.add(*arg);
  }
  if(source._shapes.size() > 0){
    RooArgList up, dn;
    RooArgList params;
    for(auto var:source._shapes){
      TString sysname(var.first);
      if(var.second.size() != 2){
        throw std::runtime_error(TString::Format("unable to process systematics '%s' with size %d != 2",var.first.c_str(),(int)(var.second.size())).Data());
      }
      up.add(*var.second[0]);
      dn.add(*var.second[1]);
      TString name = TString::Format("alpha_%s",var.first.c_str());
      RooRealVar* p = (RooRealVar*)(this->_alphas.find(name));
      if(!p){
        p = new RooRealVar(name,name,0,-5,5);
        p->setError(1);
        this->addGaussNP(p);
      }
      params.add(*p);
    }
    TString name = TString::Format("%s_HistoSystematics",hf->GetName());
    hf->SetName(TString::Format("%s_Nominal",hf->GetName()));
    func = new PiecewiseInterpolation(name.Data(),name.Data(),*hf,up,dn,params);
  }
  RooArgList components; 
  if(source._norms.size() > 0){
    std::vector<double> up,dn;
    RooArgList params;
    for(auto var:source._norms){
      TString sysname(var.first);
      up.push_back(var.second.first);
      dn.push_back(var.second.second);
      TString name = TString::Format("alpha_%s",var.first.c_str());
      RooRealVar* p = (RooRealVar*)(this->_alphas.find(name));
      if(!p){
        p = new RooRealVar(name,name,0,-5,5);
        p->setError(1);
        this->addGaussNP(p);
      }
      params.add(*p);
    }
    TString name = TString::Format("%s_OverallSystematics",hf->GetName());
    components.add(*(new RooStats::HistFactory::FlexibleInterpVar(name.Data(),name.Data(),params,1.,up,dn)));
  }  
  std::vector<RooRealVar*> gammas;
  if(errorThreshold >= 0 && hf->InheritsFrom(RooHistFunc::Class())){
    gammas = RooUnfolding::createGammas(&(((RooHistFunc*)hf)->dataHist()),obslist,errorThreshold);
    for(auto g:gammas){
      this->addPoissonNP(g);
    }
    RooAbsReal* phf = RooUnfolding::makeParamHistFunc(hf->GetName(),hf->GetTitle(),obslist,gammas);
    if(phf) components.add(*phf);
  }
  if(components.getSize() > 0){
    components.add(*func);
    TString name(hf->GetName());
    hf->SetName(TString::Format("%s_hist",hf->GetName()));
    func = new RooProduct(name.Data(),hf->GetTitle(),components);  
  }
  return new RooUnfolding::RooFitHist(func,obs,gammas);
}

RooProdPdf* RooUnfoldSpec::makeConstraints(){
  RooArgList constraints;
  for(auto a:this->_alphas){
    RooRealVar* p = (RooRealVar*)(a);
    RooRealVar* mean = new RooRealVar(TString::Format("%s_nom",p->GetName()),TString::Format("Mean value for %s",p->GetName()),p->getVal());
    RooRealVar* sigma = new RooRealVar(TString::Format("%s_sigma",p->GetName()),TString::Format("Sigma for %s",p->GetName()),p->getError());
    mean->setConstant(true);
    sigma->setConstant(true);
    RooGaussian* gaus = new RooGaussian(TString::Format("%s_constraint",p->GetName()),TString::Format("Gaussian constraint term for %s",p->GetName()),*p,*mean,*sigma);
    constraints.add(*gaus);
  }
  for(auto g:this->_gammas){
    RooRealVar* p = (RooRealVar*)(g);
    double n = pow(p->getError(),-2);
    RooRealVar* tau = new RooRealVar(TString::Format("%s_tau",p->GetName()),TString::Format("Tau parameter value for %s",p->GetName()),n);
    tau->setConstant(true);
    RooArgList params(*p,*tau);
    RooProduct* prod = new RooProduct(TString::Format("%s_nEvents",p->GetName()),TString::Format("Number of events for %s",p->GetName()),params);
    RooPoisson* pois = new RooPoisson(TString::Format("%s_constraint",p->GetName()),TString::Format("Poisson constraint term for %s",p->GetName()),*prod,*tau);
    constraints.add(*pois);
  }
  return new RooProdPdf(TString::Format("%s_constraints",this->GetName()),"Unfolding constraint terms",constraints);
}

void RooUnfoldSpec::addGaussNP(RooRealVar* v){
  if(v) this->_alphas.add(*v);
}
void RooUnfoldSpec::addPoissonNP(RooRealVar* v){
  if(v) this->_gammas.add(*v);
}

void RooUnfoldSpec::makeBackground(){
  this->_locked = true;
  if(!this->_cache._bkg){
    this->_cache._bkg = this->makeHistogram(this->_bkg,this->_errorThreshold);
  }
}
void RooUnfoldSpec::makeData(){
  this->_locked = true;
  if(!this->_cache._data){
    this->_cache._data = this->makeHistogram(this->_data,0);
  }
}
void RooUnfoldSpec::makeResponse(){
  this->_locked = true;
  if(!this->_cache._res){
    this->makeReco();
    this->makeTruth();
    this->_cache._res = this->makeHistogram(this->_res,this->_errorThreshold);
    this->_cache._response = new RooFitUnfoldResponse(this->GetName(),this->GetTitle(),this->_cache._res,this->_cache._truth,this->_cache._reco,this->_useDensity);
  }
}
void RooUnfoldSpec::makeTruth(){
  this->_locked = true;
  if(!this->_cache._truth){
    this->_cache._truth = this->makeHistogram(this->_truth,this->_errorThreshold);
  }
}
void RooUnfoldSpec::makeReco(){
  this->_locked = true;
  if(!this->_cache._reco){
    this->_cache._reco = this->makeHistogram(this->_reco,this->_errorThreshold);
  }
}
void RooUnfoldSpec::makeDataMinusBackground(){
  this->_locked = true;
  this->makeData();
  if(!this->_cache._data_minus_bkg){
    if(this->_bkg._nom){
      this->makeResponse();
      this->makeBackground();
      this->_cache._data_minus_bkg = this->_cache._response->makeHistSum(this->_cache._data->func(),this->_cache._bkg->func(),1.,-1.);
    } else {
      this->_cache._data_minus_bkg = this->_cache._data;
    }
    TString name(TString::Format("%s_data_minus_bkg",this->GetName()));
    this->_cache._data_minus_bkg->func()->SetName(name);
    this->_cache._data_minus_bkg->func()->SetTitle(name);
  }
}

RooAbsReal* RooUnfoldSpec::getBackground(){ this->makeBackground(); if(this->_cache._bkg) return this->_cache._bkg->func(); else return NULL; }
RooAbsReal* RooUnfoldSpec::getData(){ this->makeData(); return this->_cache._data->func(); }
RooAbsReal* RooUnfoldSpec::getResponse(){ this->makeResponse(); return this->_cache._res->func(); }
RooAbsReal* RooUnfoldSpec::getTruth(){ this->makeTruth(); return this->_cache._truth->func(); }
RooAbsReal* RooUnfoldSpec::getReco(){ this->makeReco(); return this->_cache._reco->func(); }
RooAbsReal* RooUnfoldSpec::getDataMinusBackground(){ this->makeDataMinusBackground(); return this->_cache._data_minus_bkg->func(); }

RooUnfoldT<RooUnfolding::RooFitHist,RooUnfolding::RooFitHist>* RooUnfoldSpec::unfold(Algorithm alg, Double_t regparam){
  this->makeResponse();
  this->makeDataMinusBackground();

  RooUnfoldT<RooUnfolding::RooFitHist,RooUnfolding::RooFitHist>* unfolding = RooUnfoldT<RooUnfolding::RooFitHist,RooUnfolding::RooFitHist>::New(alg,this->_cache._response,this->_cache._data_minus_bkg,regparam);
  return unfolding;
}

void RooUnfoldSpec::HistContainer::setNominal(RooAbsReal* nom){
  this->_nom = nom;
}

void RooUnfoldSpec::HistContainer::addShape(const char* name, RooAbsReal* up, RooAbsReal* dn){
  this->_shapes[name] = {up,dn};
}

void RooUnfoldSpec::HistContainer::addNorm(const char* name, double up, double dn){
  this->_norms[name] = {up,dn};
}

RooUnfoldSpec::HistContainer::~HistContainer(){}

void RooUnfoldSpec::lockCheck(){
  if(this->_locked){
    throw std::runtime_error("this instance of RooUnfoldSpec is locked - it has already been used to produce results and can no longer be modified. please create a new instance for modifications!");
  }
}

void RooUnfoldSpec::registerSystematic(Contribution c, const char* name, const TH1* up, const TH1* down){
  this->lockCheck();
  switch(c){
  case kTruth:
    this->_truth.addShape(name,
                          RooUnfolding::makeHistFunc(TString::Format("truth_%s_%s_up",up->GetName(),name),up,this->_obs_truth,this->_includeUnderflowOverflow,this->_useDensity),
                          RooUnfolding::makeHistFunc(TString::Format("truth_%s_%s_dn",down->GetName(),name),down,this->_obs_truth,this->_includeUnderflowOverflow,this->_useDensity));
    break;
  case kMeasured:
    this->_reco.addShape(name,
                         RooUnfolding::makeHistFunc(TString::Format("meas_%s_%s_up",up->GetName(),name),up,this->_obs_reco,this->_includeUnderflowOverflow,this->_useDensity),
                         RooUnfolding::makeHistFunc(TString::Format("meas_%s_%s_dn",down->GetName(),name),down,this->_obs_reco,this->_includeUnderflowOverflow,this->_useDensity));
    break;
  case kData:
    this->_data.addShape(name,
                         RooUnfolding::makeHistFunc(TString::Format("data_%s_%s_up",up->GetName(),name),up,this->_obs_reco,this->_includeUnderflowOverflow,this->_useDensity),
                         RooUnfolding::makeHistFunc(TString::Format("data_%s_%s_dn",down->GetName(),name),down,this->_obs_reco,this->_includeUnderflowOverflow,this->_useDensity));
    break;
  case kResponse:
    this->_res.addShape(name,
                        RooUnfolding::makeHistFunc(TString::Format("resp_%s_%s_up",up->GetName(),name),up,this->_obs_all,this->_includeUnderflowOverflow,this->_useDensity),
                        RooUnfolding::makeHistFunc(TString::Format("resp_%s_%s_dn",down->GetName(),name),down,this->_obs_all,this->_includeUnderflowOverflow,this->_useDensity));
    break;
  case kBackground:
    this->_bkg.addShape(name,
                        RooUnfolding::makeHistFunc(TString::Format("bkg_%s_%s_up",up->GetName(),name),up,this->_obs_reco,this->_includeUnderflowOverflow,this->_useDensity),
                        RooUnfolding::makeHistFunc(TString::Format("bkg_%s_%s_dn",down->GetName(),name),down,this->_obs_reco,this->_includeUnderflowOverflow,this->_useDensity));
    break;
  }
}

void RooUnfoldSpec::registerSystematic(Contribution c, const char* name, double up, double down){
  this->lockCheck();
  switch(c){
  case kTruth:
    this->_truth.addNorm(name,up,down);
    break;
  case kMeasured:
    this->_reco.addNorm(name,up,down);
    break;
  case kData:
    this->_data.addNorm(name,up,down);
    break;
  case kResponse:
    this->_res.addNorm(name,up,down);
    break;
  case kBackground:
    this->_bkg.addNorm(name,up,down);
    break;
  }
}




RooAbsPdf* RooUnfoldSpec::makePdf(Algorithm alg, Double_t regparam){

  RooUnfoldT<RooUnfolding::RooFitHist,RooUnfolding::RooFitHist>* unfold = this->unfold(alg, regparam);

  RooUnfoldPdf* pdf = new RooUnfoldPdf(this->GetName(),this->GetTitle(),unfold);
  RooProdPdf* constraints = this->makeConstraints();
  RooArgList comps(*pdf,*constraints);
  RooProdPdf* prod = new RooProdPdf(TString::Format("%s_x_constraints",this->GetName()),"Unfolding pdf, including constraints",comps);
  
  delete unfold;
  return prod;
}


RooAbsReal* RooUnfoldSpec::makeFunc(Algorithm alg, Double_t regparam){
  RooUnfoldT<RooUnfolding::RooFitHist,RooUnfolding::RooFitHist>* unfold = this->unfold(alg, regparam);

  RooUnfoldFunc* func = new RooUnfoldFunc(this->GetName(),this->GetTitle(),this->unfold(alg, regparam));

  delete unfold;
  return func;
}


ClassImp(RooUnfoldSpec)

#endif

<|MERGE_RESOLUTION|>--- conflicted
+++ resolved
@@ -1460,12 +1460,7 @@
 
 RooAbsPdf::ExtendMode RooUnfoldPdf::extendMode() const {
     // Return extended mode capabilities
-<<<<<<< HEAD
-  // TODO
-  return RooAbsPdf::CanBeExtended;
-=======
   return RooAbsPdf::MustBeExtended;
->>>>>>> 0cd2ef16
 }
 Double_t RooUnfoldPdf::expectedEvents(const RooArgSet* nset) const {
   // Return expected number of events for extended likelihood calculation
