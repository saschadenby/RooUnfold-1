/*! \class RooUnfoldT
\brief A base class for several unfolding methods.
<p>The unfolding method can either use the constructors for individual unfolding algorithms or the New() method, specifiying the algorithm to be used.
<p>The resultant distribution can be displayed as a plot (Hunfold) or as a bin by bin breakdown of the true, measured and unfolded values (PrintTable)
<p>A covariance matrix can be returned using the Eunfold() method. A vector of its diagonals can be returned with the EunfoldV() method.
<p>A summary of the unfolding algorithms which inherit from this class is below:
<ul>
<li>RooUnfoldBayes: Uses the Bayes method of unfolding based on the method written by D'Agostini (<a href="http://www.slac.stanford.edu/spires/find/hep/www?j=NUIMA,A362,487">NIM A 362 (1995) 487</a>).
<ul>
<li>Works for 1 & 2 dimensional distributions
<li>Returned errors can be either as a diagonal matrix or as a full matrix of covariances
<li>Regularisation parameter sets the number of iterations used in the unfolding (default=4)
<li>Is able to account for bin migration and smearing
<li>Can unfold if test and measured distributions have different binning.
<li>Returns covariance matrices with conditions approximately that of the machine precision. This occasionally leads to very large chi squared values
</ul>
<li> RooUnfoldSVD: Uses the singular value decomposition method of Hocker and Kartvelishvili (<a href="http://arxiv.org/abs/hep-ph/9509307">NIM A 372 (1996) 469</a>)
<ul>
<li>Regularisation parameter defines the level at which values are deemed to be due to statistical fluctuations and are cut out. (Default= number of bins/2)
<li>Returns errors as a full matrix of covariances
<li>Error processing is much the same as with the kCovToy setting with 1000 toys. This is quite slow but can be switched off.
<li>Can only handle 1 dimensional distributions
<li>True and measured distributions must have the same binning
<li>Can account for both smearing and biasing
<li>Returns near singular covariance matrices, again leading to very large chi squared values
</ul>
<li> RooUnfoldIds: Uses the Bayes method of unfolding based on the method written by Malaescu (<a href="http://arxiv.org/abs/1106.3107">CERN-PH-EP-2011-111</a>)
<ul>
<li>Set the number of iterations used to improve the folding matrix
<li>Regularisation parameters define the level at which values are deemed to be due to statistical fluctuations. Used for modifying the folding matrix, as well as unfolding.
<li>Returns errors as a full matrix of covariances
<li>Error processing is much the same as with the kCovToy setting with 1000 toys. This is quite slow but can be switched off.
<li>Can handle 2 dimensional distributions
<li>True and measured distributions must have the same binning
<li>Can account for both smearing and biasing
</ul>
<li> RooUnfoldBinByBin: Unfolds using the method of correction factors.
<ul>
<li>Returns errors as a diagonal matrix.
<li>Is not able to handle bin migration caused by bias/smearing of the distribution
<li>Can only handle 1 dimensional distributions
<li>True and measured distributions must have the same binning
</ul>
<li> RooUnfoldTUnfold: Uses the unfolding method implemented in ROOT's <a href="http://root.cern.ch/root/html/TUnfold.html">TUnfold</a> class
<ul>
<li>Only included in ROOT versions 5.22 and higher
<li>Only able to unfold 1 dimensional distributions
<li>Can account for bin migration and smearing
<li>Errors come as a full covariance matrix.
<li>Will sometimes warn of "unlinked" bins. These are bins with 0 entries and do not effect the results of the unfolding
<li>Regularisation parameter can be either optimised internally by plotting log10(chi2 squared) against log10(tau). The 'kink' in this curve is deemed the optimum tau value. This value can also be set manually (FixTau)
<li>The latest version (TUnfold v15) requires that RooUnfoldResponse::SetOverflow=0. ROOT versions 5.26 or below use v13 and so should be safe to use overflows
</ul>
<li> RooUnfoldInvert: The simplest method of unfolding works by simply inverting the response matrix.
<ul>
<li>For small statistics, this method does not produce useful results.
<li>The inversion method is included largely to illustrate the necessity of a more effective method of unfolding</ul>
</ul>
 */

#include "RooUnfold.h"

#include <iostream>
#include <iomanip>
#include <sstream>
#include <cmath>
#include <vector>

#include "TClass.h"
#include "TMatrixD.h"
#include "TNamed.h"
#include "TBuffer.h"
#include "TAxis.h"
#include "TH1.h"
#include "TH2.h"
#include "TH3.h"
#include "TVectorD.h"
#include "TDecompSVD.h"
#include "TDecompChol.h"
#include "TRandom.h"
#include "TMath.h"

#include "RooUnfoldResponse.h"
#include "RooUnfoldErrors.h"
// Need subclasses just for RooUnfold::New()
#include "RooUnfoldBayes.h"
#include "RooUnfoldSvd.h"
#include "RooUnfoldInvert.h"
#include "RooUnfoldBinByBin.h"
#include "RooUnfoldGP.h"
#ifndef NOTUNFOLD
#include "RooUnfoldTUnfold.h"
#endif
#ifdef HAVE_DAGOSTINI
#include "RooUnfoldDagostini.h"
#endif
#include "RooUnfoldIds.h"
#include "RooUnfoldHelpers.h"
#include "RooUnfoldTH1Helpers.h"

using std::vector;
using std::cout;
using std::cerr;
using std::endl;
using std::setw;
using std::setprecision;
using std::sqrt;
using std::fabs;

template<class Hist,class Hist2D> const typename RooUnfoldT<Hist,Hist2D>::Algorithm RooUnfoldT<Hist,Hist2D>::kNone = RooUnfolding::kNone;
template<class Hist,class Hist2D> const typename RooUnfoldT<Hist,Hist2D>::Algorithm RooUnfoldT<Hist,Hist2D>::kBayes = RooUnfolding::kBayes;
template<class Hist,class Hist2D> const typename RooUnfoldT<Hist,Hist2D>::Algorithm RooUnfoldT<Hist,Hist2D>::kSVD = RooUnfolding::kSVD;
template<class Hist,class Hist2D> const typename RooUnfoldT<Hist,Hist2D>::Algorithm RooUnfoldT<Hist,Hist2D>::kBinByBin = RooUnfolding::kBinByBin;
template<class Hist,class Hist2D> const typename RooUnfoldT<Hist,Hist2D>::Algorithm RooUnfoldT<Hist,Hist2D>::kTUnfold = RooUnfolding::kTUnfold;
template<class Hist,class Hist2D> const typename RooUnfoldT<Hist,Hist2D>::Algorithm RooUnfoldT<Hist,Hist2D>::kInvert = RooUnfolding::kInvert;
template<class Hist,class Hist2D> const typename RooUnfoldT<Hist,Hist2D>::Algorithm RooUnfoldT<Hist,Hist2D>::kDagostini = RooUnfolding::kDagostini;
template<class Hist,class Hist2D> const typename RooUnfoldT<Hist,Hist2D>::Algorithm RooUnfoldT<Hist,Hist2D>::kIDS = RooUnfolding::kIDS;
template<class Hist,class Hist2D> const typename RooUnfoldT<Hist,Hist2D>::Algorithm RooUnfoldT<Hist,Hist2D>::kGP = RooUnfolding::kGP; 
template<class Hist,class Hist2D> const typename RooUnfoldT<Hist,Hist2D>::ErrorTreatment RooUnfoldT<Hist,Hist2D>::kNoError = RooUnfolding::kNoError;
template<class Hist,class Hist2D> const typename RooUnfoldT<Hist,Hist2D>::ErrorTreatment RooUnfoldT<Hist,Hist2D>::kErrors = RooUnfolding::kErrors;
template<class Hist,class Hist2D> const typename RooUnfoldT<Hist,Hist2D>::ErrorTreatment RooUnfoldT<Hist,Hist2D>::kCovariance = RooUnfolding::kCovariance;
template<class Hist,class Hist2D> const typename RooUnfoldT<Hist,Hist2D>::ErrorTreatment RooUnfoldT<Hist,Hist2D>::kCovToy = RooUnfolding::kCovToy;
template<class Hist,class Hist2D> const typename RooUnfoldT<Hist,Hist2D>::ErrorTreatment RooUnfoldT<Hist,Hist2D>::kDefault = RooUnfolding::kDefault;
template<class Hist,class Hist2D> const typename RooUnfoldT<Hist,Hist2D>::ToyType RooUnfoldT<Hist,Hist2D>::kPoisson = RooUnfolding::kPoisson;
template<class Hist,class Hist2D> const typename RooUnfoldT<Hist,Hist2D>::ToyType RooUnfoldT<Hist,Hist2D>::kGaussian = RooUnfolding::kGaussian;


using namespace RooUnfolding;

template<class Hist,class Hist2D>
RooUnfoldT<Hist,Hist2D>::RooUnfoldT (const RooUnfoldResponseT<Hist,Hist2D>* res, const Hist* meas, const char* name, const char* title)
  : TNamed (name, title)
{

  //! Constructor with response matrix object and measured unfolding input histogram.
  //! Should not normally be used directly - instead, create an instance of one of RooUnfold's subclasses,
  //! or use the New() static constructor.
  Init();
  Setup (res, meas);
}

template<class Hist,class Hist2D> RooUnfoldT<Hist,Hist2D>*
RooUnfoldT<Hist,Hist2D>::New (RooUnfolding::Algorithm alg, const RooUnfoldResponseT<Hist,Hist2D>* res, const Hist* meas,Double_t regparm,
                           const char* name, const char* title)
{

    /*!Unfolds according to the value of the alg enum:
    0 = kNone:     dummy unfolding
    1 = kBayes:    Unfold via iterative application of Bayes theorem
    2 = kSVD:      Unfold using singlar value decomposition (SVD)
    3 = kBinByBin: Unfold bin by bin.
    4 = kTUnfold:  Unfold with TUnfold
    5 = kInvert:   Unfold using inversion of response matrix
    7 = kIDS:      Unfold using iterative dynamically stabilized (IDS) method
    */
  
  RooUnfoldT<Hist,Hist2D>* unfold(NULL);

  switch(alg) {

  case kNone:
    unfold= new RooUnfoldT<Hist,Hist2D>         (res, meas);
    break;

  case kBayes:
    unfold= new RooUnfoldBayesT<Hist,Hist2D>    (res, meas);
    break;

  case kSVD:
    unfold= new RooUnfoldSvdT<Hist,Hist2D>      (res, meas);
    break;

  case kBinByBin:
    unfold= new RooUnfoldBinByBinT<Hist,Hist2D> (res, meas);
    break;

  case kTUnfold:
#ifndef NOTUNFOLD
    unfold= new RooUnfoldTUnfoldT<Hist,Hist2D> (res,meas);
    break;
#else
    cerr << "TUnfold library is not available" << endl;
    return 0;
#endif
    
  case kInvert:
    unfold = new RooUnfoldInvertT<Hist,Hist2D>  (res,meas);
    break;
  case kGP:
    unfold = new RooUnfoldGPT<Hist,Hist2D> (res,meas);
    break;
  case kDagostini:
    cerr << "RooUnfoldDagostini is not available" << endl;
    return 0;
  
  case kIDS:
    unfold= new RooUnfoldIdsT<Hist,Hist2D>      (res, meas,4);
    break;

  default: 
    cerr << "Unknown RooUnfold method " << Int_t(alg) << endl;
    return 0;
  }

  if (name)  unfold->SetName  (name);
  if (title) unfold->SetTitle (title);
  unfold->SetAlgorithm(alg);
  if (regparm != -1e30){
    unfold->SetRegParm(regparm);
  }

  return unfold;
}


template<class Hist,class Hist2D> void
RooUnfoldT<Hist,Hist2D>::Destroy()
{
  //! clear the cache
  _cache = Cache();
}

template<class Hist,class Hist2D>
RooUnfoldT<Hist,Hist2D>::Cache::Cache() :
  _minparm(0),
  _maxparm(0),
  _stepsizeparm(0),
  _defaultparm(0),
  _unfolded(false),
  _fail(false),
  _haveCov(false),
  _haveWgt(false),
  _have_err_mat(false),
  _haveBias(false),
  _haveErrors(false),
  _rec(1),
  _cov(1,1),
  _wgt(1,1),
  _variances(1),
  _err_mat(1,1),
  _bias(1),
  _sigbias(1),
  _vMes(0),
  _eMes(0),
  _covL(0),
  _covMes(0),
  _withError(kDefault)
{
  //! default constructor
}

template<class Hist,class Hist2D> 
typename RooUnfoldT<Hist,Hist2D>::Cache& RooUnfoldT<Hist,Hist2D>::Cache::operator= ( const RooUnfoldT<Hist,Hist2D>::Cache & other ){
  //! assignment operator
  _minparm = other._minparm;
  _maxparm = other._maxparm;
  _stepsizeparm = other._stepsizeparm;
  _defaultparm = other._defaultparm;
  _unfolded = other._unfolded;
  _haveCov = other._haveCov;
  _fail = other._fail;
  _have_err_mat = other._have_err_mat;
  _haveBias =  other._haveBias;
  _haveErrors = other._haveErrors;
  _haveWgt = other._haveWgt;
  _withError = other._withError;
  _rec.ResizeTo(other._rec);
  _cov.ResizeTo(other._cov);
  _wgt.ResizeTo(other._wgt);
  _variances.ResizeTo(other._variances);
  _err_mat.ResizeTo(other._err_mat);
  _rec = other._rec;
  _cov = other._cov;
  _wgt = other._wgt;
  _variances = other._variances;
  _err_mat = other._err_mat;
  _bias.ResizeTo(other._bias);
  _bias = other._bias;
  _sigbias.ResizeTo(other._sigbias);  
  _sigbias = other._sigbias;
  _vMes = other._vMes;
  _eMes = other._eMes;
  _covL = other._covL;
  _covMes = other._covMes;
  return *this;
}


template<class Hist,class Hist2D>
RooUnfoldT<Hist,Hist2D>::Cache::~Cache(){
  //! destructor
  delete this->_vMes;
  delete this->_eMes;
  delete this->_covMes;
  delete this->_covL;
}

template<class Hist,class Hist2D>
RooUnfoldT<Hist,Hist2D>::RooUnfoldT (const RooUnfoldT<Hist,Hist2D>& rhs)
  : TNamed (rhs.GetName(), rhs.GetTitle())
{
  //! Copy constructor.
  Init();
  CopyData (rhs);
}

template<class Hist,class Hist2D> void
RooUnfoldT<Hist,Hist2D>::Assign (const RooUnfoldT<Hist,Hist2D>& rhs)
{
  //! assign data from another unfolding object
  if (this == &rhs) return;
  Reset();
  SetNameTitle (rhs.GetName(), rhs.GetTitle());
  CopyData (rhs);
}

template<class Hist,class Hist2D> void
RooUnfoldT<Hist,Hist2D>::CopyData (const RooUnfoldT<Hist,Hist2D>& rhs)
{
  //! copy data from another unfolding object
  Setup (new RooUnfoldResponseT<Hist,Hist2D>(*(rhs.response())), clone(rhs.Hmeasured()));
  SetVerbose (rhs.verbose());
  SetNToys   (rhs.NToys());
}

template<class Hist,class Hist2D> void
RooUnfoldT<Hist,Hist2D>::SetAlgorithm (RooUnfolding::Algorithm alg)
{
  //! set the unfolding algorithm to be used
  _alg = alg;
}

template<class Hist,class Hist2D> RooUnfolding::Algorithm
RooUnfoldT<Hist,Hist2D>::GetAlgorithm () const
{
  //! return the unfolding algorithm used
  return _alg;
}

template<class Hist,class Hist2D> void
RooUnfoldT<Hist,Hist2D>::Reset()
{
  //! clear and reinitialize
  Destroy();
  Init();
}

template<class Hist,class Hist2D> void
RooUnfoldT<Hist,Hist2D>::Init()
{
  //! initialize an object with zero
  _res= 0;
  _meas= 0;
  _nm= _nt= 0;
  _verbose= 1;
  _overflow= 0;
  _dosys= kNoSystematics;
  _covMes= 0;
  _NToys=50;
  GetSettings();
}

template<class Hist,class Hist2D> RooUnfoldT<Hist,Hist2D>&
RooUnfoldT<Hist,Hist2D>::Setup (const RooUnfoldResponseT<Hist,Hist2D>* res, const Hist* meas)
{
  //! setup object from a response
  Reset();
  SetResponse (res);
  SetMeasured (meas);
  return *this;
}

template<class Hist,class Hist2D> void
RooUnfoldT<Hist,Hist2D>::SetMeasured (const Hist* meas)
{
  
  //! Set measured distribution and errors. RooUnfold does not own the histogram.
  _meas= clone(meas);
  _cache = Cache();
}


template<class Hist,class Hist2D> void
RooUnfoldT<Hist,Hist2D>::SetMeasured (const TVectorD& meas, const TVectorD& err)
{
  //! Set measured distribution and errors. Should be called after setting response matrix.
  const Hist* orig = _res->Hmeasured();
  _meas = RooUnfolding::createHist<Hist>(meas,GetName(),GetTitle(),var(orig,X));
}


template<class Hist,class Hist2D> void
RooUnfoldT<Hist,Hist2D>::SetMeasured (const TVectorD& meas, const TMatrixD& cov)
{
  //! Set measured distribution and its covariance matrix. Should be called after setting response matrix.
  SetMeasuredCov (cov);
  SetMeasured (meas, Emeasured());
}

template<class Hist,class Hist2D> void
RooUnfoldT<Hist,Hist2D>::SetMeasuredCov (const TMatrixD& cov)
{
  //! Set covariance matrix on measured distribution.
  _cache = Cache();
  _covMes= new TMatrixD (cov);
}

template<class Hist,class Hist2D> const TMatrixD&
RooUnfoldT<Hist,Hist2D>::GetMeasuredCov() const
{
  //! Get covariance matrix on measured distribution.
  if (_covMes) return *_covMes;
  auto err(Emeasured());
  _cache._covMes= new TMatrixD (_nm,_nm);
  for (Int_t i= 0 ; i<_nm; i++) {
    Double_t e= err[i];
    (*_cache._covMes)(i,i)= e*e;
  }
  return *_cache._covMes;
}


template<class Hist,class Hist2D> void
RooUnfoldT<Hist,Hist2D>::ForceRecalculation () const {
  //! clear and rebuild the cache
  this->_cache = Cache();
  this->_res->ClearCache();
}


template<class Hist,class Hist2D> void
RooUnfoldT<Hist,Hist2D>::SetResponse (const RooUnfoldResponseT<Hist,Hist2D>* res, Bool_t takeOwnership){
  //! Set response matrix for unfolding, optionally taking ownership of the RooUnfoldResponseT<Hist,Hist2D> object
  if(!res) throw std::runtime_error("cannot set response to invalid value!");
  if(takeOwnership) _res= const_cast<RooUnfoldResponseT<Hist,Hist2D>*>(res);
  else _res = new RooUnfoldResponseT<Hist,Hist2D>(*res);
  _overflow= _res->UseOverflowStatus() ? 1 : 0;
  _nm= _res->GetNbinsMeasured();
  _nt= _res->GetNbinsTruth();
  
  SetNameTitleDefault();
}

template<class Hist,class Hist2D> void
RooUnfoldT<Hist,Hist2D>::Unfold() const
{

  //! Dummy unfolding - just copies input
  cout << "********************** " << ClassName() << ": dummy unfolding - just copy input **********************" << endl;

  _cache._rec.ResizeTo (_nt);
  Int_t nb= _nm < _nt ? _nm : _nt;
  TVectorD vmeas(Vmeasured());
  for (Int_t i= 0; i < nb; i++) {
    _cache._rec(i)= vmeas(i);
  }
  _cache._unfolded= true;
}

template<class Hist,class Hist2D> void
RooUnfoldT<Hist,Hist2D>::GetErrorsCovariance() const
{
  //!Creates vector of diagonals of covariance matrices.
  if(this->_cache._withError != kErrors){
    throw std::runtime_error("unknown error propagation method!");
  }
  if (!_cache._haveCov) GetCov();
  if (!_cache._haveCov) return;
  _cache._variances.ResizeTo(_nt);
  for (Int_t i= 0; i < _nt; i++) {
    _cache._variances(i)= _cache._cov(i,i);
  }
  _cache._haveErrors= true;
}

template<class Hist,class Hist2D> void
RooUnfoldT<Hist,Hist2D>::GetErrors() const
{
  //!Creates vector of diagonals of covariance matrices.
  //!This may be overridden if it can be computed more quickly without the covariance matrix.
  this->GetErrorsCovariance();
}

template<class Hist,class Hist2D> void
RooUnfoldT<Hist,Hist2D>::GetCov() const
{
  //!Dummy routine to get covariance matrix. It should be overridden by derived classes.
  const TMatrixD& covmeas(GetMeasuredCov());
  Int_t nb= std::min(_nm,_nt);
  _cache._cov.ResizeTo (_nt, _nt);
  for (int i=0; i<nb; i++)
    for (int j=0; j<nb; j++)
      _cache._cov(i,j)= covmeas(i,j);
  _cache._haveCov= true;
}

template<class Hist,class Hist2D> void
RooUnfoldT<Hist,Hist2D>::GetWgt() const
{
  //! Creates weight matrix
  //! This may be overridden if it can be computed directly without the need for inverting the matrix
  if (!_cache._haveCov) GetCov();
  if (!_cache._haveCov) return;
  if (!InvertMatrix (_cache._cov, _cache._wgt, "covariance matrix", _verbose)) return;
  _cache._haveWgt= true;
}

template<class Hist,class Hist2D> void
RooUnfoldT<Hist,Hist2D>::GetErrMat() const
{
  //! Get covariance matrix from the variation of the results in toy MC tests
  if (_NToys<=1) return;
  _cache._err_mat.ResizeTo(_nt,_nt);
  TVectorD xisum (_nt);
  TMatrixD xijsum(_nt,_nt);
  for (Int_t k=0; k<_NToys; k++){
    TVectorD x(_nt),xe(_nt);
    this->RunToy(x,xe);
    for (Int_t i=0; i<_nt;i++){
      Double_t xi= x[i];
      xisum[i] += xi;
      for (Int_t j=0; j<_nt; j++) xijsum(i,j) += xi * x[j];
    }
  }
  for (Int_t i=0; i<_nt; i++){
    for (Int_t j=0; j<_nt; j++){
      _cache._err_mat(i,j)= (xijsum(i,j) - (xisum[i]*xisum[j])/_NToys) / (_NToys-1);
    }
  }
  _cache._have_err_mat=true;
}

template<class Hist,class Hist2D> void
RooUnfoldT<Hist,Hist2D>::CalculateBias(Int_t ntoys, const Hist* hTrue) const
{
  //! TODO: document

  TVectorD truth(hTrue ? h2v(hTrue,false) : _res->Vtruth());
  TVectorD truthE(hTrue ? h2ve(hTrue,false) : _res->Etruth());  

  Hist* asimov = RooUnfolding::asimovClone(this->response()->Hmeasured(),this->response()->UseDensityStatus());
  auto* toyFactory = this->New(this->GetAlgorithm(),this->response(),asimov,GetRegParm());
  
  if (ntoys<=1){
    TVectorD unfold = toyFactory->Vunfold();
    TVectorD unfoldE = toyFactory->EunfoldV();
    
    _cache._bias.ResizeTo(_nt);
    _cache._sigbias.ResizeTo(_nt);
    
    for(int i=0; i<_nt; ++i){
      _cache._bias[i] = unfold[i] - truth[i];
      _cache._sigbias[i] = sqrt(truthE[i]*truthE[i] + unfoldE[i]*unfoldE[i]);
    }
  } else {
    TMatrixD pull_results(ntoys,_nt);
    
    TVectorD bias(_nt);
    TVectorD sigbias(_nt);
    for ( int i = 0; i < ntoys; i++){
      TVectorD toy_unfold(_nt), toy_error(_nt);
      toyFactory->RunToy(toy_unfold,toy_error);
      for (int j = 0; j < toy_unfold.GetNrows(); j++){
        if (toy_error(j) != 0){
          pull_results(i, j) = (toy_unfold(j) - truth(j)) / toy_error(j);
          bias(j) += pull_results(i, j);
        } 
      }
    }
    _cache._bias.ResizeTo(_nt);
    _cache._sigbias.ResizeTo(_nt);
    for (int i = 0; i < _nt; i++){
      _cache._bias(i) = bias(i) / ntoys;
    }
    for (int j = 0; j < _nt; j++){
      double sum2 = 0;
      for (int i = 0; i < ntoys; i++){
        double val = (pull_results(i, j) - _cache._bias(j));
        sum2 += val*val;
      }
      _cache._sigbias(j) = sqrt(sum2) / (ntoys-1);
    }
  }

  delete asimov;
  delete toyFactory;
  
  _cache._haveBias=true;
}

template<class Hist,class Hist2D> Bool_t
RooUnfoldT<Hist,Hist2D>::UnfoldWithErrors (ErrorTreatment withError, bool getWeights) const
{
  //! This method initializes the unfolding.

  if (!_cache._unfolded) {

    if (_cache._fail) return false;

    this->Unfold();

    if (!_cache._unfolded) {
      _cache._fail= true;
      return false;
    }
  }

  Bool_t ok;
  if(_cache._withError != withError) _cache._haveErrors = false;
  _cache._withError= withError;
  if (getWeights && (withError==kErrors || withError==kCovariance)) {
      if   (!_cache._haveWgt)      GetWgt();
      ok= _cache._haveWgt;
  } else {
    switch (withError) {
    case kErrors:
    case kRooFit:
      if   (!_cache._haveErrors)   GetErrors();
      ok= _cache._haveErrors;
      break;
    case kCovariance:
      if   (!_cache._haveCov)      GetCov();
      ok= _cache._haveCov;
      break;
    case kCovToy:
      if   (!_cache._have_err_mat) GetErrMat();
      ok= _cache._have_err_mat;
      break;
    default:
      ok= true;
    }
  }

  if (!ok) _cache._fail= true;
  
  return ok;
}

template<class Hist,class Hist2D> Double_t
RooUnfoldT<Hist,Hist2D>::Chi2(const Hist* hTrue,ErrorTreatment DoChi2) const {
    /*!Calculates Chi squared. Method depends on value of DoChi2
    0: sum of (residuals/error)squared
    1: use errors propagated through the unfolding
    2: use covariance matrix returned from unfolding
    3: use covariance matrix from the variation of the results in toy MC tests
    Returns warnings for small determinants of covariance matrices and if the condition is very large.
    If a matrix has to be inverted also removes rows/cols with all their elements equal to 0*/
    if (!UnfoldWithErrors (DoChi2)) return -1.0;
    TVectorD res(subtract<Hist,TVectorD>(_cache._rec,hTrue,_overflow));
    Double_t chi2= 0.0;
    if (DoChi2==kCovariance || DoChi2==kCovToy) {
      TMatrixD wgt(Wunfold(DoChi2));
      if (_cache._fail) return -1.0;
      TMatrixD resmat(1,_nt), chi2mat(1,1);
      TMatrixDRow(resmat,0)= res;
      ABAT (resmat, wgt, chi2mat);
      chi2= chi2mat(0,0);
    } else {
      TVectorD eunfold(EunfoldV(DoChi2));
      if (_cache._fail) return -1.0;
      for (Int_t i = 0 ; i < _nt; i++) {
        Double_t e= eunfold[i];
        if (e<=0.0) continue;
        Double_t ypull = res[i] / e;
        chi2 += ypull*ypull;
      }
    }
    return chi2;
}


template<class Hist,class Hist2D> void
RooUnfoldT<Hist,Hist2D>::PrintTable (std::ostream& o, const Hist* hTrue, ErrorTreatment withError) const
{

  //! Prints entries from truth, measured, and unfolded data for each bin.
  if (withError==kDefault) withError= _cache._withError;
  if (withError==kDefault) withError= kErrors;

  if (!UnfoldWithErrors (withError)) withError= kNoError;

  if (!hTrue){
    hTrue = response()->Htruth();
  }

  const Hist* hTrainTrue = response()->Htruth();
  const Hist* hTrain = response()->Hmeasured();
  const Hist* hMeas = Hmeasured();

  int ntxb= nBins(_res->Htruth(),X)+2*this->_overflow;
  int ntyb= nBins(_res->Htruth(),Y)+2*this->_overflow;

  int d = dim(_res->Htruth());
  if (!_cache._unfolded) return;
  Double_t chi_squ= -999.0;
  if (hTrue && (withError==kCovariance || withError==kCovToy)) chi_squ = Chi2(hTrue,withError);

  printTable(o,d,
             ntxb,ntyb,
             h2v(hTrainTrue,this->_overflow, this->response()->UseDensityStatus()),
             h2v(hTrain,this->_overflow, this->response()->UseDensityStatus()),
             hTrue ? h2v(hTrue,this->_overflow, this->response()->UseDensityStatus()) : TVectorD(this->_nt) ,             
             h2v(hMeas,this->_overflow, this->response()->UseDensityStatus()),
             this->Vunfold(),
             withError,
             hTrue ? h2ve(hTrue,this->_overflow, this->response()->UseDensityStatus()) : TVectorD(this->_nt) ,
             this->EunfoldV(withError),
             chi_squ);
}


template<class Hist,class Hist2D> void
RooUnfoldT<Hist,Hist2D>::SetNameTitleDefault()
{
  if (!_res) return;
  const char* s= GetName();
  if (s[0] == '\0') SetName (_res->GetName());
  s= GetTitle();
  if (s[0] == '\0') {
    TString title= "Unfold ";
    title += _res->GetTitle();
    SetTitle (title);
  }
}

template<class Hist,class Hist2D> Hist*
RooUnfoldT<Hist,Hist2D>::Hunfold (ErrorTreatment withError)
{
    /*!Creates unfolded distribution. Error calculation varies by withError:
    0: No errors
    1: Errors from the square root of the diagonals of the covariance matrix given by the unfolding
    2: Errors from the square root of of the covariance matrix given by the unfolding
    3: Errors from the square root of the covariance matrix from the variation of the results in toy MC tests
    */

  if (!UnfoldWithErrors (withError)) withError= kNoError;
  const Hist* t = _res->Htruth();
  if (!_cache._unfolded){
    return RooUnfolding::createHist(name(t),title(t),vars(t));
  } else {
    TVectorD rec(this->Vunfold());
    TVectorD errors(this->EunfoldV());
    return RooUnfolding::createHist(rec,errors,name(t),title(t),vars(t),_overflow);
  }
}

template<class Hist,class Hist2D> void
RooUnfoldT<Hist,Hist2D>::GetSettings() const
{
    //!Gets maximum and minimum parameters and step size
    _cache._minparm=0;
    _cache._maxparm=0;
    _cache._stepsizeparm=0;
    _cache._defaultparm=0;
}

template<class Hist,class Hist2D> Double_t
RooUnfoldT<Hist,Hist2D>::GetMinParm() const
{
    //!Get minimum regularisation parameter for unfolding method
    return _cache._minparm;
}

template<class Hist,class Hist2D> Double_t
RooUnfoldT<Hist,Hist2D>::GetMaxParm() const
{
    //!Get maximum regularisation parameter for unfolding method
    return _cache._maxparm;
}

template<class Hist,class Hist2D> Double_t
RooUnfoldT<Hist,Hist2D>::GetStepSizeParm() const
{
    //!Get suggested step size for unfolding distribution
    return _cache._stepsizeparm;
}

template<class Hist,class Hist2D> Double_t
RooUnfoldT<Hist,Hist2D>::GetDefaultParm() const
{
    //!Get suggested regularisation parameter.
    return _cache._defaultparm;
}

<<<<<<< HEAD
template<class Hist,class Hist2D> RooUnfoldT<TH1,TH2>*
RooUnfoldT<Hist,Hist2D>::RunToy(ToyType toytype) const
{
  //! Returns new RooUnfold object with smeared measurements and
  //! (if IncludeSystematics) response matrix for use as a toy.
=======
template<> double
RooUnfoldT<TH1,TH2>::RunToy(TVectorD&x, TVectorD&xe) const {
  //! fills a vector with smeared measurements for use as a toy.
>>>>>>> f8ce9f1176553ec0180f9c617748bf31e37f3eea
  //! Use multiple toys to find spread of unfolding results.
  TString name= GetName();
  name += "_toy";

  TVectorD measv(Vmeasured());
  TVectorD errv(Emeasured());
  TVectorD truv(_res->Vtruth());
  TVectorD recov(_res->Vmeasured());
  TMatrixD respm(_res->Mresponse(false));
  
  Double_t min_reco = RooUnfolding::min(this->response()->Hmeasured(),RooUnfolding::X);
  Double_t max_reco = RooUnfolding::max(this->response()->Hmeasured(),RooUnfolding::X);
  Double_t min_truth = RooUnfolding::min(this->response()->Htruth(),RooUnfolding::X);
  Double_t max_truth = RooUnfolding::max(this->response()->Htruth(),RooUnfolding::X);

  
  TH1D *newmeas = new TH1D("newhist","newhist",measv.GetNrows(),min_reco,max_reco);
  TH1D *tru = new TH1D("tru","tru",truv.GetNrows(),min_truth,max_truth);
  TH1D *reco = new TH1D("reco","reco",recov.GetNrows(),min_reco,max_reco);
  TH2D *newresp = new TH2D("newresp","newresp",respm.GetNrows(),min_reco,max_reco,truv.GetNrows(),min_truth,max_truth);
  
  // Smear the response matrix?
			    
  // Change the creation of toy measured by folding truth hist
  // and add gaussian/poisson noise to that?
  
  for (Int_t i= 0; i<_nm; i++) {
    
    reco->SetBinContent(i + 1, recov(i));

    Double_t new_bin;
    Double_t g;
    Double_t e;
    gRandom->SetSeed(0);

    switch(toytype){
    case kPoisson:

      new_bin = gRandom->Poisson(recov(i));
      break;
      
    case kGaussian:

      e = errv(i);
      
      if (e>0.0) {
	g = gRandom->Gaus(0,e);
	new_bin = recov(i) + g;
      } else {
	new_bin = recov(i);
      }

    default:
      cerr << "Unknown toy type " << Int_t(toytype) << std::endl;
    }

    newmeas->SetBinContent(i+1, new_bin);
    
    for (Int_t j = 0; j < _nt; j++){
      tru->SetBinContent(j + 1, truv(j));
      newresp->SetBinContent(i + 1, j + 1, respm(i,j));
    }
  }

  RooUnfoldResponseT<TH1,TH2>* res= new RooUnfoldResponseT<TH1,TH2> (_res->GetName(),_res->GetTitle(), newresp, tru, reco, false, false);
  
  RooUnfolding::Algorithm alg = this->GetAlgorithm();
  Double_t regparm = GetRegParm();
  
  RooUnfoldT<TH1,TH2>* unfold = RooUnfoldT<TH1,TH2>::New(alg,res,newmeas,regparm);

  delete newmeas;
  delete tru;
  delete reco;
  delete newresp;

  x.ResizeTo(this->_nt);
  x = unfold->Vunfold();
  xe.ResizeTo(this->_nt);    
  xe = unfold->Eunfold();

  double retval = unfold->Chi2 (unfold->response()->Htruth());
  delete unfold;
  return retval;
}

template<> void
RooUnfoldT<TH1,TH2>::RunToys(int ntoys, std::vector<TVectorD>& vx, std::vector<TVectorD>& vxe, std::vector<double>& chi2) const {
  //! fills vectors with smeared measurements for use as a toy.
  //! Use multiple toys to find spread of unfolding results.  
  for(size_t i=0; i<ntoys; ++i){
    TVectorD x, xe;
    chi2.push_back(this->RunToy(x,xe));
    vx.push_back(x);
    vxe.push_back(xe);
  }
}

template<class Hist,class Hist2D> void
RooUnfoldT<Hist,Hist2D>::Print(Option_t* /*opt*/) const
{
  //! print a summary of the configuration
  cout << ClassName() << "::" << GetName() << " \"" << GetTitle()
       << "\"," << " regularisation parameter=" << GetRegParm() << ", ";
  if (_covMes) cout << "with measurement covariance, ";
  if (_dosys)      cout << "calculate systematic errors, ";
  if (dim(_meas)==1) cout << _nm;
  else {
    cout <<        nBins(_meas,X)
         << "x" << nBins(_meas,Y);
    if (dim(_meas)>=3)
      cout << "x" << nBins(_meas,Z);
    cout << " (" << _nm << ")";
  }
  cout << " bins measured, ";
  const Hist* rtrue= _res->Htruth();
  if (dim(rtrue)==1) cout << _nt;
  else {
    cout <<        nBins(rtrue,X)
         << "x" << nBins(rtrue,Y);
    if (dim(rtrue)>=3)
      cout << "x" << nBins(rtrue,Z);
    cout << " (" << _nt << ")";
  }
  cout << " bins truth";
  if (_overflow) cout << " including overflows";
  cout << endl;
}

template<class Hist,class Hist2D> void
RooUnfoldT<Hist,Hist2D>::Dump() const {
  //! dump the contents of the member variables
  std::cout << "covMes=" <<  _covMes << std::endl;
  std::cout << "verbose=" <<  _verbose << std::endl;
  std::cout << "nm=" <<  _nm << std::endl;
  std::cout << "nt=" <<  _nt << std::endl;
  std::cout << "overflow=" <<  _overflow << std::endl;
  std::cout << "NToys=" <<  _NToys << std::endl;
  std::cout << "dosys=" <<  _dosys << std::endl;
  std::cout << "res=" <<  _res << std::endl;
  std::cout << "meas=" <<  _meas << std::endl;
  _res->Print();
  _meas->Print();
}

template<class Hist,class Hist2D> TMatrixD
RooUnfoldT<Hist,Hist2D>::CutZeros(const TMatrixD& ereco)
{
    //!Removes row & column if all their elements are 0.
    vector<int> diags;
        int missed=0;
        for (int i=0; i<ereco.GetNrows(); i++){
            double coltot=0;
            for (int j=0;j<ereco.GetNrows();j++){
                coltot+=ereco(i,j);
            }
            if (coltot==0){
                diags.push_back(i);
                missed++;
            }
        }
        int x=ereco.GetNrows()-missed;
        int y=ereco.GetNcols()-missed;
        TMatrixD ereco_cut(x,y);
        unsigned int v=0;
        for (int i=0;i<ereco.GetNrows();i++){
            if(v<diags.size() && diags[v]==i){
                v++;
            }
            else{
                for (int j=0; j<ereco_cut.GetNcols();j++){
                    ereco_cut(i-v,j)=ereco(i,j+v);
                    }
                }
        }
    return ereco_cut;
}

template<class Hist,class Hist2D> TMatrixD
RooUnfoldT<Hist,Hist2D>::Eunfold(ErrorTreatment withError) const
{
    /*!Returns covariance matrices for error calculation of type withError
    0: Errors are the square root of the bin content
    1: Errors from the diagonals of the covariance matrix given by the unfolding
    2: Errors from the covariance matrix given by the unfolding
    3: Errors from the covariance matrix from the variation of the results in toy MC tests
    */
    if (!UnfoldWithErrors (withError)) return TMatrixD(_nt,_nt);

    switch(withError){
    case kNoError: {
      TMatrixD Eunfold_m(_nt,_nt);
      for (int i=0; i<_nt; i++){
        Eunfold_m(i,i)=_cache._rec(i);
      }
      return Eunfold_m;
      break; }
    case kRooFit:
    case kErrors: {
      TMatrixD Eunfold_m(_nt,_nt);
      for (int i=0; i<_nt;i++){
        Eunfold_m(i,i)=_cache._variances(i);
      }
      return Eunfold_m;
      break;
    }
    case kCovariance:
      return _cache._cov;
      break;
    case kCovToy:
      return _cache._err_mat;
      break;
    default:
      throw std::runtime_error("Error, unrecognised error method");
    }
}

template<class Hist,class Hist2D> TVectorD
RooUnfoldT<Hist,Hist2D>::EunfoldV(ErrorTreatment withError) const
{
    /*!Returns vector of unfolding errors computed according to the withError flag:
    0: Errors are the square root of the bin content
    1: Errors from the diagonals of the covariance matrix given by the unfolding
    2: Errors from the covariance matrix given by the unfolding
    3: Errors from the covariance matrix from the variation of the results in toy MC tests
    */

    TVectorD Eunfold_v(_nt);
    if (!UnfoldWithErrors (withError)) return Eunfold_v;

    switch(withError){
      case kNoError:
        for (int i=0; i<_nt; i++){
          Eunfold_v(i)=sqrt (fabs (_cache._rec(i)));
        }
        break;
      case kErrors:
      case kRooFit:
        for (int i=0; i<_nt; i++){
          Eunfold_v(i)=sqrt (fabs (_cache._variances(i)));
        }
        break;
      case kCovariance:
        for (int i=0; i<_nt; i++){
          Eunfold_v(i)=sqrt (fabs (_cache._cov(i,i)));
        }
        break;
      case kCovToy:
        for (int i=0; i<_nt; i++){
          Eunfold_v(i)=sqrt (fabs (_cache._err_mat(i,i)));
        }
        break;
      default:
        throw std::runtime_error("Error, unrecognised error method");
    }
    return Eunfold_v;
}

template<class Hist,class Hist2D> TMatrixD
RooUnfoldT<Hist,Hist2D>::Wunfold(ErrorTreatment withError) const
{
  //! TODO: document
    TMatrixD Wunfold_m(_nt,_nt);
    if (!UnfoldWithErrors (withError, true)) return Wunfold_m;

    switch(withError){
      case kNoError:
        for (int i=0; i<_nt; i++){
          if (_cache._rec(i)!=0.0) Wunfold_m(i,i)=1.0/_cache._rec(i);
        }
        break;
      case kErrors:
      case kRooFit:
        for (int i=0; i<_nt;i++){
          Wunfold_m(i,i)=_cache._wgt(i,i);
        }
        break;
      case kCovariance:
        Wunfold_m=_cache._wgt;
        break;
      case kCovToy:
        InvertMatrix (_cache._err_mat, Wunfold_m, "covariance matrix from toys", _verbose);
        break;
      default:
        cerr<<"Error, unrecognised error method= "<<withError<<endl;
    }
    return Wunfold_m;
}

template<class Hist,class Hist2D> Int_t
RooUnfoldT<Hist,Hist2D>::InvertMatrix(const TMatrixD& mat, TMatrixD& inv, const char* name, Int_t verbose)
{
  //! Invert a matrix using Single Value Decomposition: inv = mat^-1.
  //! Can use InvertMatrix(mat,mat) to invert in-place.
  Int_t ok= 1;
  TDecompSVD svd (mat);
  const Double_t cond_max= 1e17;
  Double_t cond= svd.Condition();
  if (verbose >= 1) {
    Double_t d1=0,d2=0;
    svd.Det(d1,d2);
    Double_t det= d1*TMath::Power(2.,d2);
    cout << name << " condition="<<cond<<", determinant="<<det;
    if (d2!=0.0) cout <<" ("<<d1<<"*2^"<<d2<<")";
    cout <<", tolerance="<<svd.GetTol()<<endl;
  }
  if        (cond<0.0){
    cerr <<"Warning: bad "<<name<<" condition ("<<cond<<")"<<endl;
    ok= 2;
  } else if (cond>cond_max) {
    cerr << "Warning: poorly conditioned "<<name<<" - inverse may be inaccurate (condition="<<cond<<")"<<endl;
    ok= 3;
  }
  inv.ResizeTo (mat.GetNcols(), mat.GetNrows());  // pseudo-inverse of A(r,c) is B(c,r)
#if ROOT_VERSION_CODE >= ROOT_VERSION(5,13,4)  /* TDecompSVD::Invert() didn't have ok status before 5.13/04. */
  Bool_t okinv= false;
  inv= svd.Invert(okinv);
  if (!okinv) {
    cerr << name << " inversion failed" << endl;
    return 0;
  }
#else
  inv= svd.Invert();
#endif
  if (verbose>=1) {
    TMatrixD I (mat, TMatrixD::kMult, inv);
    if (verbose>=3) printMatrix(I,"V*V^-1");
    Double_t m= 0.0;
    for (Int_t i= 0; i<I.GetNrows(); i++) {
      Double_t d= fabs(I(i,i)-1.0);
      if (d>m) m= d;
      for (Int_t j= 0; j<i; j++) {
        d= fabs(I(i,j)); if (d>m) m= d;
        d= fabs(I(j,i)); if (d>m) m= d;
      }
    }
    cout << "Inverse " << name << " " << 100.0*m << "% maximum error" << endl;
  }
  return ok;
}

template<class Hist,class Hist2D> void
RooUnfoldT<Hist,Hist2D>::Streamer (TBuffer &R__b)
{
  //! Stream an object of class RooUnfold.
  if (R__b.IsReading()) {
    RooUnfoldT<Hist,Hist2D>::Class()->ReadBuffer  (R__b, this);
  } else {
    RooUnfoldT<Hist,Hist2D>::Class()->WriteBuffer (R__b, this);
  }
}

template<> void
RooUnfoldT<TH1,TH2>::Streamer (TBuffer &R__b)
{
  //! Stream an object of class RooUnfold.
  if (R__b.IsReading()) {
    // Don't add our histograms to the currect directory.
    // We own them and we don't want them to disappear when the file is closed.
    Bool_t oldstat= TH1::AddDirectoryStatus();
    TH1::AddDirectory (kFALSE);
    RooUnfoldT<TH1,TH2>::Class()->ReadBuffer  (R__b, this);
    TH1::AddDirectory (oldstat);
  } else {
    RooUnfoldT<TH1,TH2>::Class()->WriteBuffer (R__b, this);
  }
}

template<class Hist,class Hist2D>
RooUnfoldT<Hist,Hist2D>::RooUnfoldT()
  : TNamed()
{
  //! Default constructor. Use Setup() to prepare for unfolding.
  Init();
}

template<class Hist,class Hist2D> 
RooUnfoldT<Hist,Hist2D>::RooUnfoldT (const char*    name, const char*    title)
  : TNamed(name,title)
{
  //! Basic named constructor. Use Setup() to prepare for unfolding.
  Init();
}

template<class Hist,class Hist2D> 
RooUnfoldT<Hist,Hist2D>::RooUnfoldT (const TString& name, const TString& title)
  : TNamed(name,title)
{
  //! Basic named constructor. Use Setup() to prepare for unfolding.
  Init();
}

template<class Hist,class Hist2D> 
RooUnfoldT<Hist,Hist2D>::~RooUnfoldT()
{
  // destructor
  Destroy();
}

template<class Hist,class Hist2D> 
RooUnfoldT<Hist,Hist2D>& RooUnfoldT<Hist,Hist2D>::operator= (const RooUnfoldT<Hist,Hist2D>& rhs)
{
  //! Assignment operator for copying RooUnfold settings.
  Assign(rhs);
  return *this;
}

template<class Hist,class Hist2D> 
Int_t RooUnfoldT<Hist,Hist2D>::verbose() const
{
  //! Get verbosity setting which controls amount of information to be printed
  return _verbose;
}

template<class Hist,class Hist2D> 
Int_t RooUnfoldT<Hist,Hist2D>::NToys()     const
{
  //! Get number of toys used in kCovToy error calculation.
  return _NToys;
}

template<class Hist,class Hist2D> 
Int_t RooUnfoldT<Hist,Hist2D>::Overflow()  const
{
  //! Histogram under/overflow bins are used?
  return _overflow;
}

template<class Hist,class Hist2D> 
const RooUnfoldResponseT<Hist,Hist2D>* RooUnfoldT<Hist,Hist2D>::response()  const
{
   //! Response matrix object
  return _res;
}

template<class Hist,class Hist2D> 
RooUnfoldResponseT<Hist,Hist2D>* RooUnfoldT<Hist,Hist2D>::response()
{  
   //! Response matrix object
  return _res;
}

template<class Hist,class Hist2D> 
const Hist*               RooUnfoldT<Hist,Hist2D>::Hmeasured() const
{
  //! Measured Distribution as a histogram
  return _meas;
}

template<class Hist,class Hist2D> 
Hist*               RooUnfoldT<Hist,Hist2D>::Hmeasured()
{
  //! Measured Distribution as a histogram
  return _meas;
}

template<class Hist,class Hist2D> 
const TVectorD&                RooUnfoldT<Hist,Hist2D>::Vunfold() const
{
  //! Unfolded (reconstructed) distribution as a vector
  if (!_cache._unfolded) {
    if (!_cache._fail){
      this->Unfold();
    }
    if (!_cache._unfolded) {
      _cache._fail= true;
      if (_nt > 0 && _cache._rec.GetNrows() == 0) _cache._rec.ResizeTo(_nt);   // need something
    }
  }

  return _cache._rec;
}

template<class Hist,class Hist2D> 
const TVectorD&          RooUnfoldT<Hist,Hist2D>::Vmeasured() const
{
  //! Measured distribution as a vector.
  if (!_cache._vMes){
    _cache._vMes = new TVectorD(h2v (_meas, _overflow, this->response()->UseDensityStatus()));
  }
  return *_cache._vMes;
}

template<class Hist,class Hist2D> 
const TVectorD&          RooUnfoldT<Hist,Hist2D>::Vbias() const
{
  //! Bias distribution as a vector.
  if (!_cache._haveBias){
    throw std::runtime_error("calculate bias before attempting to retrieve it!");
  }
  return _cache._bias;
}

template<class Hist,class Hist2D> 
const TVectorD&          RooUnfoldT<Hist,Hist2D>::Ebias() const
{
  //! Bias errors as a vector.
  if (!_cache._haveBias){
    throw std::runtime_error("calculate bias before attempting to retrieve it!");
  }
  return _cache._sigbias;
}


template<class Hist,class Hist2D> 
const TVectorD&          RooUnfoldT<Hist,Hist2D>::Emeasured() const
{
  //! Measured errors as a vector.
  if (!_cache._eMes){
    if(_covMes){
      _cache._eMes= new TVectorD(_nm);
      for (Int_t i= 0; i<_nm; i++) {
        Double_t e= this->_cache._cov(i,i);
        if (e>0.0) (*_cache._eMes)[i]= sqrt(e);
      }
    } else {
      _cache._eMes = new TVectorD(h2ve (_meas, _overflow, this->response()->UseDensityStatus()));
    }
  }
  return *_cache._eMes;
}

template<class Hist,class Hist2D> 
void  RooUnfoldT<Hist,Hist2D>::SetVerbose (Int_t level)
{
  //! Set verbosity level which controls amount of information to be printed
  _verbose= level;
}

template<class Hist,class Hist2D> 
void  RooUnfoldT<Hist,Hist2D>::SetOverflow (Int_t overflow)
{
  //! set the usage of the overflow bin
  _overflow= overflow;
}

template<class Hist,class Hist2D> 
void  RooUnfoldT<Hist,Hist2D>::SetNToys (Int_t toys)
{
  //! Set number of toys used in kCovToy error calculation.
  _NToys= toys;
}

template<class Hist,class Hist2D> 
void  RooUnfoldT<Hist,Hist2D>::SetRegParm (Double_t regparm)
{
  //! Set Regularisation parameter
}

template<class Hist,class Hist2D> 
Double_t RooUnfoldT<Hist,Hist2D>::GetRegParm() const
{
  //! Get regularisation parameter.
  return -1e30;
}

template<class Hist,class Hist2D> 
void RooUnfoldT<Hist,Hist2D>::IncludeSystematics (RooUnfolding::SystematicsTreatment dosys)
{
  //! Include systematic errors from response matrix?
  //! Use dosys=2 to exclude measurement errors.
  if (dosys!=_dosys){
    _cache = Cache();
    _dosys= dosys;
  }
}

template<class Hist,class Hist2D> 
Int_t RooUnfoldT<Hist,Hist2D>::SystematicsIncluded() const
{
  //! return setting for whether to include systematic errors from response matrix
  return _dosys;
}

template class RooUnfoldT<TH1,TH2>;
ClassImp (RooUnfold)

#ifndef NOROOFIT
#include "RooFitResult.h"
#include "RooAbsPdf.h"
#include "RooDataSet.h"
template<> void RooUnfoldT<RooUnfolding::RooFitHist,RooUnfolding::RooFitHist>::SetResponse (const RooUnfoldResponseT<RooUnfolding::RooFitHist,RooUnfolding::RooFitHist>* res, Bool_t takeOwnership){
  //! Set response matrix for unfolding, optionally taking ownership of the RooUnfoldResponseT<Hist,Hist2D> object
  if(!res) throw std::runtime_error("cannot set response to invalid value!");
  _res = new RooFitUnfoldResponse(res);
  _overflow= _res->UseOverflowStatus() ? 1 : 0;
  _nm= _res->GetNbinsMeasured();
  _nt= _res->GetNbinsTruth();
  SetNameTitleDefault();
}
namespace {
  void getParameters(const RooUnfolding::RooFitHist* hist, RooArgSet& params){
    if(hist){
      RooArgSet* args = hist->func()->getParameters((RooArgSet*)0); 
      params.add(*args,true);
      delete args;
    }
  }
  class FitResultHack : public RooFitResult {
  public:
    void setCovariance(TMatrixDSym& m){
      this->setCovarianceMatrix(m);
    }
  };
}

template<> void
RooUnfoldT<RooUnfolding::RooFitHist,RooUnfolding::RooFitHist>::RunToys(int ntoys, std::vector<TVectorD>& vx, std::vector<TVectorD>& vxe, std::vector<double>& chi2) const {
  //! run a number of toys

  const auto* res = this->response();
  RooArgSet allParams;
  if(this->_dosys != kNoMeasured){
    getParameters(this->Hmeasured(),allParams);
  }
  if(this->_dosys == kAll){
    getParameters(res->Hmeasured(),allParams);
    getParameters(res->Htruth(),allParams);
    getParameters(res->Hfakes(),allParams);
    getParameters(res->Hresponse(),allParams);
  }
  RooArgSet errorParams;
  for(auto p:allParams){
    RooRealVar* rrv = dynamic_cast<RooRealVar*>(p);
    if(!rrv) continue;
    if(rrv->isConstant()) continue;
    if(rrv->getError() == 0.){
      throw std::runtime_error(TString::Format("unable to build covariance matrix for parameter '%s' with error 0 - is this an observable? please set constant",rrv->GetName()).Data());
    }
    errorParams.add(*rrv);
  }
  
  auto* snsh = errorParams.snapshot();
  RooArgList errorParamList(errorParams);
  RooFitResult * prefitResult = RooFitResult::prefitResult(errorParamList);
  if(_cache._covMes && !this->_dosys==kNoMeasured){
    auto meas(this->Vmeasured());
    auto covMes = *(_cache._covMes);
    auto setCov(prefitResult->covarianceMatrix());
    auto gammas = this->Hmeasured()->nps();
    for(size_t i=0; i<covMes.GetNcols(); ++i){
      RooRealVar* p1 = gammas[i];
      int idx1 = errorParamList.index(p1);
      if(idx1<0) continue;
      for(size_t j=0; j<covMes.GetNrows(); ++j){
        RooRealVar* p2 = gammas[j];
        int idx2 = errorParamList.index(p2);
        if(idx2<0) continue;
        double val = covMes(i,j)/(meas[i]*meas[j]);
        setCov(idx1,idx2) = val;
      }
    }
    ((::FitResultHack*)prefitResult)->setCovariance(setCov);
  }
  

  RooAbsPdf* paramPdf = prefitResult->createHessePdf(errorParams) ;
  RooDataSet* d = paramPdf->generate(errorParams,ntoys) ;

  auto errorType = _cache._withError;
  
  for(int i=0; i<ntoys; ++i){
    errorParams = (*d->get(i)) ;
    this->ForceRecalculation();
    vx.push_back(this->Vunfold());
    if(errorType != kNoError){
      vxe.push_back(this->EunfoldV());
      chi2.push_back(this->Chi2 (this->response()->Htruth()));
    }
  }

  _cache._withError =  errorType;
  
  errorParams = *snsh;
  delete snsh;
  delete prefitResult;
  delete paramPdf;
  delete d;
  
  this->ForceRecalculation();
}

template<> double
RooUnfoldT<RooUnfolding::RooFitHist,RooUnfolding::RooFitHist>::RunToy(TVectorD&x, TVectorD&xe) const
{
  std::vector<TVectorD> vx, vxe;
  std::vector<double> chi2;
  this->RunToys(1,vx,vxe,chi2);
  x.ResizeTo(vx[0].GetNrows());
  xe.ResizeTo(vxe[0].GetNrows());
  x = vx[0];
  xe = vxe[0];
  return chi2[0];
}

template<> void RooUnfoldT<RooUnfolding::RooFitHist,RooUnfolding::RooFitHist>::GetErrors() const
{

  std::vector<TVectorD> values, etoys;
  std::vector<double> chi2;
  auto errortmp = _cache._withError;
  _cache._withError = kNoError;
  this->RunToys(this->_NToys,values,etoys,chi2);
  _cache._withError = errortmp;
  
  this->ForceRecalculation();
  this->Unfold();

  int n = (int)(values.size());
  _cache._variances.ResizeTo(_nt);
  for (int i=0 ; i<this->_nt ; ++i) {
    double sum = 0;
    for (int j=0 ; j<n ; ++j) {
      sum += values[j][i];
    }
    double mu = sum/n;
    double sum2 = 0;
    for (int j=0 ; j<n ; ++j) {
      sum2 += (values[j][i] - mu)*(values[j][i] - mu);
    }
    _cache._variances(i) = sum2/(n-1);
  }
  _cache._haveErrors= true;
}


template class RooUnfoldT<RooUnfolding::RooFitHist,RooUnfolding::RooFitHist>;
typedef RooUnfoldT<RooUnfolding::RooFitHist,RooUnfolding::RooFitHist> RooUnfoldT_RooFitHist;
ClassImp (RooUnfoldT_RooFitHist)
#endif<|MERGE_RESOLUTION|>--- conflicted
+++ resolved
@@ -121,8 +121,6 @@
 template<class Hist,class Hist2D> const typename RooUnfoldT<Hist,Hist2D>::ErrorTreatment RooUnfoldT<Hist,Hist2D>::kCovariance = RooUnfolding::kCovariance;
 template<class Hist,class Hist2D> const typename RooUnfoldT<Hist,Hist2D>::ErrorTreatment RooUnfoldT<Hist,Hist2D>::kCovToy = RooUnfolding::kCovToy;
 template<class Hist,class Hist2D> const typename RooUnfoldT<Hist,Hist2D>::ErrorTreatment RooUnfoldT<Hist,Hist2D>::kDefault = RooUnfolding::kDefault;
-template<class Hist,class Hist2D> const typename RooUnfoldT<Hist,Hist2D>::ToyType RooUnfoldT<Hist,Hist2D>::kPoisson = RooUnfolding::kPoisson;
-template<class Hist,class Hist2D> const typename RooUnfoldT<Hist,Hist2D>::ToyType RooUnfoldT<Hist,Hist2D>::kGaussian = RooUnfolding::kGaussian;
 
 
 using namespace RooUnfolding;
@@ -782,17 +780,10 @@
     return _cache._defaultparm;
 }
 
-<<<<<<< HEAD
-template<class Hist,class Hist2D> RooUnfoldT<TH1,TH2>*
-RooUnfoldT<Hist,Hist2D>::RunToy(ToyType toytype) const
-{
-  //! Returns new RooUnfold object with smeared measurements and
-  //! (if IncludeSystematics) response matrix for use as a toy.
-=======
 template<> double
 RooUnfoldT<TH1,TH2>::RunToy(TVectorD&x, TVectorD&xe) const {
   //! fills a vector with smeared measurements for use as a toy.
->>>>>>> f8ce9f1176553ec0180f9c617748bf31e37f3eea
+
   //! Use multiple toys to find spread of unfolding results.
   TString name= GetName();
   name += "_toy";
@@ -828,26 +819,15 @@
     Double_t e;
     gRandom->SetSeed(0);
 
-    switch(toytype){
-    case kPoisson:
-
-      new_bin = gRandom->Poisson(recov(i));
-      break;
+    new_bin = gRandom->Poisson(recov(i));
+    // e = errv(i);
       
-    case kGaussian:
-
-      e = errv(i);
-      
-      if (e>0.0) {
-	g = gRandom->Gaus(0,e);
-	new_bin = recov(i) + g;
-      } else {
-	new_bin = recov(i);
-      }
-
-    default:
-      cerr << "Unknown toy type " << Int_t(toytype) << std::endl;
-    }
+    // if (e>0.0) {
+    //   g = gRandom->Gaus(0,e);
+    //   new_bin = recov(i) + g;
+    // } else {
+    //   new_bin = recov(i);
+    // }
 
     newmeas->SetBinContent(i+1, new_bin);
     
