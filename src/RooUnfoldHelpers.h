--- conflicted
+++ resolved
@@ -30,16 +30,10 @@
     kDefault=-1          //   not specified
   };
 
-<<<<<<< HEAD
-  enum ToyType {         // Distribution type used to throw toys.
-    kPoisson,            // Poisson distribution.
-    kGaussian            // Gaussian distribution.
-=======
   enum SystematicsTreatment {       // Systematics treatment
     kNoSystematics=0,
     kAll=1,
     kNoMeasured=2
->>>>>>> f8ce9f11
   };
   
   enum Dimension { X=0, Y=1, Z=2 };
