#include "RooUnfoldHelpers.h"
#include "RooUnfoldTH1Helpers.h"
#include "RooUnfoldHelpers.tpp"

#include <iostream>
#include <ostream>
#include <sstream>
#include <iomanip>

#include "TH1.h"
#include "TH2.h"
#include "TH3.h"

namespace RooUnfolding { 
  template<class Hist> int dim(const Hist* hist){
    return hist->GetDimension();
  }
  template<class Hist> const char* name(const Hist* hist){
    return hist->GetName();
  }  
  template<class Hist> const char* title(const Hist* hist){
    return hist->GetTitle();
  }  
}


namespace{
  int binDim (const TH1* h, Int_t i)
  {
    // Converts from vector index (0..nx*ny-1) or (0..nx*ny*nz-1) to multi-dimensional histogram
    // global bin number (0..(nx+2)*(ny+2)-1) or (0..(nx+2)*(ny+2)*(nz+2)-1), skipping under/overflow bins.
    Int_t ndim= RooUnfolding::dim(h), nx= h->GetNbinsX();
    if        (ndim == 2) {
      //  cout << i << " -> " << "(" << i%nx+1 << "," << i/nx+1 << ")" << endl;
      return (i%nx+1) + (nx+2)*(i/nx+1);
    } else if (ndim == 3) {
      Int_t ny= h->GetNbinsY();
      //  cout << i << " -> " << "(" << i%nx+1 << "," << (i/nx)%ny+1 << "," << i/(nx*ny)+1 << ")" << endl;
      return (i%nx+1) + (nx+2)*((i/nx)%ny+1 + (ny+2)*(i/(nx*ny)+1));
    }
    return i+1;   // not used: 1D handled by inline GetBin() (and handling UseOverflow), don't support >3D.
  }
}

namespace RooUnfolding { 
  const TAxis* getAxis(const TH1* h, RooUnfolding::Dimension d){
    if(d==RooUnfolding::X) return h->GetXaxis();
    if(d==RooUnfolding::Y) return h->GetYaxis();
    if(d==RooUnfolding::Z) return h->GetZaxis();
    throw std::runtime_error("invalid dimension passed!");
  }

  template<> int findBin<TH1>(const TH1* h, double x, RooUnfolding::Dimension d){
    return getAxis(h,d)->FindBin(x);
  }
  template<class Hist> double min(const Hist* hist, RooUnfolding::Dimension d){
    return getAxis(hist,d)->GetXmin();
  }
  template<class Hist> double max(const Hist* hist, RooUnfolding::Dimension d){
    return getAxis(hist,d)->GetXmax();
  }  
  template<> int nBins<TH1>(const TH1* hist, bool overflow){
    int d = dim(hist);
    if(d==1){
      return (hist->GetNbinsX()+2*overflow);
    } else if(d==2){
      return ( (hist->GetNbinsX()+2*overflow) * (hist->GetNbinsY()+2*overflow) );
    } else if(d==3){
      return ( (hist->GetNbinsX()+2*overflow) * (hist->GetNbinsY()+2*overflow) * (hist->GetNbinsZ()+2*overflow) );
    }
    return 0;
  }
  template<> int nBins<TH2>(const TH2* hist, bool overflow){
    return ( (hist->GetNbinsX()+2*overflow) * (hist->GetNbinsY()+2*overflow) );
  }
  template<> int nBins<TH3>(const TH3* hist, bool overflow){
    return ( (hist->GetNbinsX()+2*overflow) * (hist->GetNbinsY()+2*overflow) * (hist->GetNbinsZ()+2*overflow) );
  }
  template<class Hist> int nBins(const Hist* hist, RooUnfolding::Dimension d, bool overflow){
    const TAxis* ax = getAxis(hist,d);
    return ax->GetNbins()+2*overflow;
  }
  template<class Hist> const char* varname(const Hist* h, Dimension d){  
    return "";
  }
  template<class Hist> Variable<Hist> var(const Hist* h, Dimension d){
    return Variable<Hist>(nBins(h,d),min(h,d),max(h,d),"");
  }
  template<class Hist> bool empty(const Hist* hist){
    return hist->GetEntries() == 0;
  }
  template<class Hist> int sumW2N(const Hist* hist){
    return hist->GetSumw2N();
  }
  template<class Hist> int bin(const Hist* h, Int_t i, Bool_t overflow){
    // vector index (0..nx*ny-1) -> multi-dimensional histogram
    // global bin number (0..(nx+2)*(ny+2)-1) skipping under/overflow bins
    return (dim(h)<2) ? i+(overflow ? 0 : 1) : binDim(h,i);
  }
  template<class Hist> int bin(const Hist* h, int i, int j, Bool_t overflow){
    return h->GetBin(i,j);
  }
  template<class Hist> int bin(const Hist* h, int i, int j, int k, Bool_t overflow){
    return h->GetBin(i,j,k);
  }  

  template<class Hist> double binCenter(const Hist*h, int i, RooUnfolding::Dimension d){
    const TAxis* ax = getAxis(h,d);
    return ax->GetBinCenter(i);
  }
  template<class Hist> double binWidth(const Hist*h, int i, RooUnfolding::Dimension d){
    const TAxis* ax = getAxis(h,d);
    return ax->GetBinWidth(i);
  }

  template<> double binHighEdge<TH1>(const TH1*h, int i, RooUnfolding::Dimension d){
    const TAxis* ax = getAxis(h,d);
    return ax->GetBinUpEdge(i);
  }
  template<> double binLowEdge<TH1>(const TH1*h, int i, RooUnfolding::Dimension d){
    const TAxis* ax = getAxis(h,d);
    return ax->GetBinLowEdge(i);
  }
  template<> void binXYZ<TH1>(const TH1* tru, int i, int& jx, int& jy, int& jz){
    Int_t j= RooUnfolding::bin<TH1>(tru, i, false);
    if (dim(tru)>1) tru->GetBinXYZ (j, jx, jy, jz);
    else {
      jx = j;
      jy = 0;
      jz = 0;
    }
  }
  template<> double binError<TH1>(const TH1* h, Int_t i, Bool_t overflow)
  {
    // Bin error   by vector index
    return h->GetBinError   (bin (h, i, overflow));
  }
  template<> double binContent<TH1> (const TH1* h, Int_t i, Bool_t overflow)
  {
    // Bin content by vector index
    return h->GetBinContent (bin (h, i, overflow));
  }
  template<> double binVolume<TH1> (const TH1* h, Int_t i, Bool_t overflow)
  {
    // Bin volume by vector index
    int x,y,z;
    h->GetBinXYZ(i,x,y,z);
    double v = h->GetXaxis()->GetBinWidth(x);
    if(dim(h) > 1) v*= h->GetYaxis()->GetBinWidth(y);
    if(dim(h) == 3) v*= h->GetZaxis()->GetBinWidth(z);
    return v;
  }
  template<> double binError<TH1>(const TH1* h, Int_t i, Int_t j, Bool_t overflow)
  {
    // Bin error by vector index
    return h->GetBinError( bin (h, i, j, overflow));
  }

  template<> double binContent<TH1> (const TH1* h, int i, int j, Bool_t overflow)
  {
    // Bin content by vector index
    return h->GetBinContent (bin (h, i, j, overflow));
  }
  template<> double binVolume<TH1> (const TH1* h, int i, int j, Bool_t overflow)
  {
    // Bin volume by vector index
    return h->GetXaxis()->GetBinWidth(i+1-overflow) * h->GetYaxis()->GetBinWidth(j+1-overflow);
  }
  template<> double binVolume<TH2> (const TH2* h, int i, int j, Bool_t overflow)
  {
    // Bin volume by vector index
    return h->GetXaxis()->GetBinWidth(i+1-overflow) * h->GetYaxis()->GetBinWidth(j+1-overflow);
  }
  template<> void h2mNorm<TH1,TH2>  (const TH2* h, TMatrixD& m, const TH1* norm, bool overflow, bool correctDensity){
    // sets Matrix to values of bins in a 2D input histogram
    m.ResizeTo(h->GetNbinsX()+2*overflow,h->GetNbinsY()+2*overflow);
    bool needSanitization = !norm;
    for (Int_t j= 0; j < h->GetNbinsY()+2*overflow; ++j) {
      double fac = 1.;
      if (norm){
<<<<<<< HEAD
        fac= norm->GetBinContent(j)* (correctDensity ? binVolume(norm,j,overflow) : 1);
        if (fac != 0.0){
          fac= 1.0/fac;
        } else {
          needSanitization = true;
        }
=======
        fac= norm->GetBinContent(j + !overflow)* (correctDensity ? binVolume(norm,j,overflow) : 1);
        if (fac != 0.0) fac= 1.0/fac;
>>>>>>> f9cb6f67
      }
      for (Int_t i= 0; i < h->GetNbinsX()+2*overflow; ++i) {
        m(i,j)= h->GetBinContent(i+!overflow,j+!overflow) * fac* (correctDensity ? binVolume(h,i,j,overflow) : 1);
      }
    }
    if(needSanitization) sanitize(m);
  }
  template<> void h2meNorm<TH1,TH2>  (const TH2* h, TMatrixD& m, const TH1* norm, bool overflow, bool correctDensity){
    // sets Matrix to values of bins in a 2D input histogram
    m.ResizeTo(h->GetNbinsX()+2*overflow,h->GetNbinsY()+2*overflow);
    for (Int_t j= 0; j < h->GetNbinsY()+2*overflow; ++j) {
      double fac = 1.;
      if (norm){
        fac= norm->GetBinContent(j + !overflow)* (correctDensity ? binVolume(norm,j,overflow) : 1);
        if (fac != 0.0) fac= 1.0/fac;
      }
      for (Int_t i= 0; i < h->GetNbinsX()+2*overflow; ++i) {
        m(i,j)= h->GetBinContent(i+!overflow,j+!overflow) * fac* (correctDensity ? binVolume(h,i,j,overflow) : 1);
      }
    }
  }
  template<> TMatrixD h2mNorm<TH1,TH2>  (const TH2* h, const TH1* norm, bool overflow, bool correctDensity){
    // Returns Matrix of values of bins in a 2D input histogram
    TMatrixD m(h->GetNbinsX()+2*overflow,h->GetNbinsY()+2*overflow);
    h2mNorm(h,m,norm,overflow,correctDensity);
    return m;
  }
  template<> TMatrixD h2meNorm<TH1,TH2>  (const TH2* h, const TH1* norm, bool overflow, bool correctDensity){
    // Returns Matrix of values of bins in a 2D input histogram
    TMatrixD m(h->GetNbinsX()+2*overflow,h->GetNbinsY()+2*overflow);
    h2meNorm(h,m,norm,overflow,correctDensity);
    return m;
  }
  template<> void h2m  (const TH2* h, TMatrixD& m, bool overflow, bool correctDensity) { h2mNorm (h,m,(const TH1*)NULL,overflow,correctDensity); }
  template<> void h2me  (const TH2* h, TMatrixD& m, bool overflow, bool correctDensity){ h2meNorm(h,m,(const TH1*)NULL,overflow,correctDensity); };  

  template<> TMatrixD h2m<TH2>  (const TH2* h,bool overflow, bool correctDensity){
    // Returns Matrix of values of bins in a 2D input histogram
    TMatrixD m(h->GetNbinsX()+2*overflow,h->GetNbinsY()+2*overflow);
    h2m(h,m,overflow,correctDensity);
    return m;
  }
  template<> TMatrixD h2me<TH2>  (const TH2* h,bool overflow, bool correctDensity){
    // Returns Matrix of values of bins in a 2D input histogram
    TMatrixD m(h->GetNbinsX()+2*overflow,h->GetNbinsY()+2*overflow);
    h2me(h,m,overflow,correctDensity);
    return m;
  }

  template<class Hist> void h2v  (const Hist* h, TVectorD& v, bool overflow, bool correctDensity){
    // sets Vector to values of bins in an input histogram
    int nbinstotal = nBins(h,true);
    v.ResizeTo(nBins(h,overflow));
    int n = 0;
    for (Int_t i= 0; i < nbinstotal; ++i){
      if(!overflow && (h->IsBinOverflow(i) || h->IsBinUnderflow(i))){
        continue;
      }
      v[n] = h->GetBinContent(i) * (correctDensity ? binVolume(h,i,overflow) : 1);
      ++n;
    }
  }
  template<class Hist> void h2ve  (const Hist* h, TVectorD& v, bool overflow, bool correctDensity){
    // sets Vector to values of bins in an input histogram
    int nbinstotal = nBins(h,true);
    v.ResizeTo(nBins(h,overflow));
    int n = 0;
    for (Int_t i= 0; i < nbinstotal; ++i){
      if(!overflow && (h->IsBinOverflow(i) || h->IsBinUnderflow(i))){
        continue;
      }
      v[n] = h->GetBinError(i) * (correctDensity ? binVolume(h,i,overflow) : 1);
      ++n;
    }  
  }    
  template<class Hist> TVectorD h2v  (const Hist* h, bool overflow, bool correctDensity){
    // Returns Vector of values of bins in an input histogram
    TVectorD v(nBins(h,overflow));
    h2v(h,v,overflow,correctDensity);
    return v;
  }
  template<class Hist> TVectorD h2ve  (const Hist* h, bool overflow, bool correctDensity){
    // Returns Vector of values of bins in an input histogram
    TVectorD v(nBins(h,overflow));
    h2ve(h,v,overflow,correctDensity);
    return v;
  }
  
  template<> TH1* createHist<TH1>(const char* name, const char* title, const std::vector<Variable<TH1>>& x){
    Bool_t oldstat= TH1::AddDirectoryStatus();
    TH1::AddDirectory (kFALSE);
    TH1* hist = NULL;
    if(x.size() == 1){
      hist = new TH1D (name,title, x[0]._nBins, x[0]._min, x[0]._max);
    } else if(x.size() == 2){
      hist = new TH2D (name,title, x[0]._nBins, x[0]._min, x[0]._max, x[1]._nBins, x[1]._min, x[1]._max);
    } else if(x.size() == 3){
      hist = new TH3D (name,title, x[0]._nBins, x[0]._min, x[0]._max, x[1]._nBins, x[1]._min, x[1]._max, x[2]._nBins, x[2]._min, x[2]._max);
    } else {
      throw std::runtime_error(TString::Format("invalid dimensionality for ROOT histogram: %d",(int)x.size()).Data());
    }
    hist->Sumw2();
    TH1::AddDirectory (oldstat);
    return hist;
  }
  template<> TH2* createHist<TH2>(const char* name, const char* title, const std::vector<Variable<TH2>>& x){
    Bool_t oldstat= TH1::AddDirectoryStatus();
    TH1::AddDirectory (kFALSE);
    TH2* hist = NULL;
    if(x.size() == 2){
      hist = new TH2D (name,title, x[0]._nBins, x[0]._min, x[0]._max, x[1]._nBins, x[1]._min, x[1]._max);
    } else {
      throw std::runtime_error(TString::Format("invalid dimensionality for ROOT histogram: %d",(int)x.size()).Data());
    }
    hist->Sumw2();    
    TH1::AddDirectory (oldstat);
    return hist;
  }  
  template<class Hist> Hist* createHist(const TVectorD& v, const char* name, const char* title, const std::vector<Variable<Hist>>& x, bool overflow){  
    // Sets the bin content of the histogram as that element of the input vector
    int nb = v.GetNrows();
    Hist* h = createHist<Hist>(name,title,x);
    for (Int_t i= 0; i < nb; i++) {
      Int_t j= RooUnfolding::bin<TH1>(h, i, overflow);
      h->SetBinContent (j, v(i));
    }
    return h;
  }
  template<class Hist> Hist* clone(const Hist* orighist){
    if(!orighist) return NULL;

    Bool_t oldstat= TH1::AddDirectoryStatus();
    TH1::AddDirectory (kFALSE);
    Hist* hist = (Hist*)(orighist ->Clone());
    TH1::AddDirectory (oldstat);
    return hist;
  }
  template<> TH2* asimovClone<TH2>(const TH2* orighist, bool correctDensity){
    TH2* hist = (TH2*)(orighist->Clone());    
    for(int i=0; i<hist->GetNbinsX()+2; ++i){
      for(int j=0; j<hist->GetNbinsY()+2; ++j){
        int bin = hist->GetBin(i,j);
        double val = hist->GetBinContent(bin);
        double vol = correctDensity ? hist->GetXaxis()->GetBinWidth(i)*hist->GetYaxis()->GetBinWidth(j) : 1.;
        hist->SetBinError(bin,sqrt(vol*val)/vol);          
      }
    }
    return hist;
  }
  template<> TH3* asimovClone<TH3>(const TH3* orighist, bool correctDensity){  
    TH3* hist = (TH3*)(orighist->Clone());
    for(int i=0; i<hist->GetNbinsX()+2; ++i){
      for(int j=0; j<hist->GetNbinsY()+2; ++j){
        for(int k=0; k<hist->GetNbinsZ()+2; ++k){
          int bin = hist->GetBin(i,j,k);
          double val = hist->GetBinContent(bin);
          double vol = correctDensity ? hist->GetXaxis()->GetBinWidth(i)*hist->GetYaxis()->GetBinWidth(j)*hist->GetZaxis()->GetBinWidth(k) : 1.;
          hist->SetBinError(bin,sqrt(vol*val)/vol);
        }
      }
    }
    return hist;
  }
  template<> TH1* asimovClone<TH1>(const TH1* orighist, bool correctDensity){
    if(orighist->InheritsFrom(TH3::Class())){
      return asimovClone<TH3>((TH3*)orighist,correctDensity);
    } else if(orighist->InheritsFrom(TH2::Class())){
      return asimovClone<TH2>((TH2*)orighist,correctDensity);
    } else {
      TH1* hist = (TH1*)(orighist->Clone());      
      for(int i=0; i<hist->GetNbinsX()+2; ++i){
        double val = hist->GetBinContent(i);
        double vol = correctDensity ? hist->GetXaxis()->GetBinWidth(i) : 1.;
        hist->SetBinError(i,sqrt(vol*val)/vol);          
      }
      return hist;
    }
  }
  template<class Hist> Hist* createHist(const TVectorD& v, const TVectorD& ve, const char* name, const char* title, const std::vector<Variable<Hist>>& x, bool overflow){  
    // Sets the bin content of the histogram as that element of the input vector
    int nb = v.GetNrows();
    Hist* h = createHist<Hist>(name,title,x);
    if (overflow) nb += 2;
    for (Int_t i= 0; i < nb; i++) {
      Int_t j= RooUnfolding::bin<TH1>(h, i, overflow);
      h->SetBinContent (j, v(i));
      h->SetBinError (j, ve(i));
    }
    return h;
  }
  template<>  
  TH2* createHist<TH2>(const char* name, const char* title, const Variable<TH2>& x, const Variable<TH2>& y){
    Bool_t oldstat= TH1::AddDirectoryStatus();
    TH1::AddDirectory (kFALSE);
    TH2* hist = new TH2D (name,title, x._nBins, x._min, x._max, y._nBins, y._min, y._max);
    hist->Sumw2();
    TH1::AddDirectory (oldstat);
    return hist;
  }
  template<> TH2* createHist<TH2>(const TMatrixD& m, const char* name, const char* title, const Variable<TH2>& x, const Variable<TH2>& y){  
    // Sets the bin content of the histogram as that element of the input vector
    int nx = m.GetNrows();
    int ny = m.GetNcols();
    TH2* h = createHist<TH2>(name,title,x,y);
    for (Int_t i= 0; i < nx; i++) {
      for (Int_t j= 0; j < ny; j++) {
        Int_t n= RooUnfolding::bin<TH1>(h, i, j, false);
        h->SetBinContent (n, m(i,j));
      }
    }
    return h;
  }
  template<> TH2* createHist<TH2>(const TMatrixD& m, const TMatrixD& me, const char* name, const char* title, const Variable<TH2>& x, const Variable<TH2>& y){  
    // Sets the bin content of the histogram as that element of the input vector
    int nx = m.GetNrows();
    int ny = m.GetNcols();
    TH2* h = createHist<TH2>(name,title,x,y);
    for (Int_t i= 0; i < nx; i++) {
      for (Int_t j= 0; j < ny; j++) {
        Int_t n= RooUnfolding::bin<TH1>(h, i, j, false);
        h->SetBinContent (n, m(i,j));
        h->SetBinError   (n, me(i,j));
      }
    }
    return h;
  }
  template<> TVectorD subtract<TH1,TVectorD>(const TVectorD& orig, const TH1* hist, bool overflow){
    const int n = nBins(hist);
    TVectorD res(n);
    for (Int_t i = 0 ; i < n; i++) {
      Int_t it= RooUnfolding::bin (hist, i, overflow);
      if (hist->GetBinContent(it)!=0.0 || hist->GetBinError(it)>0.0) {
        res[i] = orig[i] - hist->GetBinContent(it);
      }
    }
    return res;
  }

  template<> void printHistogram<TH2>(const TH2* hist){
    std::cout << hist->GetName() << " ( " << hist->GetNbinsX() << " x  " << hist->GetNbinsY() << " bins)" << std::endl;
    for(int i=0; i<hist->GetNbinsX()+2; ++i){
      for(int j=0; j<hist->GetNbinsY()+2; ++j){
        std::cout << i << " " << j << " " << hist->GetBinContent(i,j) << "+/-" << hist->GetBinError(i,j) << std::endl;
      }
    }
  }
  template<> void printHistogram<TH3>(const TH3* hist){
    std::cout << hist->GetName() << " ( " << hist->GetNbinsX() << " x  " << hist->GetNbinsY() << " x  " << hist->GetNbinsZ() <<" bins)" << std::endl;
    for(int i=0; i<hist->GetNbinsX()+2; ++i){
      for(int j=0; j<hist->GetNbinsY()+2; ++j){
        for(int k=0; k<hist->GetNbinsZ()+2; ++k){
          std::cout << i << " " << j << " " << k << " " << hist->GetBinContent(i,j,k) << "+/-" << hist->GetBinError(i,j,k) << std::endl;
        }
      }
    }
  }
  template<> void printHistogram<TH1>(const TH1* hist){
    if(hist->InheritsFrom(TH3::Class())){
      printHistogram<TH3>((TH3*)hist);
    } else if(hist->InheritsFrom(TH2::Class())){
      printHistogram<TH2>((TH2*)hist);
    } else {
      std::cout << hist->GetName() << " ( " << hist->GetNbinsX() << " bins)" << std::endl;
      for(int i=0; i<hist->GetNbinsX()+2; ++i){
        std::cout << i << " " << hist->GetBinContent(i) << "+/-" << hist->GetBinError(i) << std::endl;
      }
    }
  }

  template<> int findBin<TH1>(const TH1* h, Double_t x){
    // Get vector index (0..nx*ny-1) for bin containing (x,y) coordinates
    Int_t nx=   nBins(h,RooUnfolding::X);
    Int_t binx= findBin<TH1>(h,x,RooUnfolding::X) - 1;
    if (binx <  0)  return -1;
    if (binx >= nx) return nx;
    return binx;
  }

  template<> int findBin<TH1>(const TH1* h, Double_t x, Double_t y){
    // Get vector index (0..nx*ny-1) for bin containing (x,y) coordinates
    Int_t nx=   nBins(h,RooUnfolding::X);
    Int_t ny=   nBins(h,RooUnfolding::Y);
    Int_t binx= findBin<TH1>(h,x,RooUnfolding::X) - 1;
    if (binx <  0)  return -1;
    if (binx >= nx) return nx*ny;
    Int_t biny= findBin<TH1>(h,y,RooUnfolding::Y) - 1;
    if (biny <  0)  return -1;
    if (biny >= ny) return nx*ny;
    return binx + nx*biny;
  }
  template<> int findBin<TH2>(const TH2* h, Double_t x, Double_t y){
    return findBin<TH1>(h,x,y);
  }

  template<> int findBin<TH1>(const TH1* h, Double_t x, Double_t y, Double_t z){
    // Get vector index (0..nx*ny-1) for bin containing (x,y) coordinates
    Int_t nx=   nBins(h,RooUnfolding::X);
    Int_t ny=   nBins(h,RooUnfolding::Y);
    Int_t nz=   nBins(h,RooUnfolding::Z);
    Int_t binx= findBin<TH1>(h,x,RooUnfolding::X) - 1;
    if (binx <  0)  return -1;
    if (binx >= nx) return nx*ny*nz;
    Int_t biny= findBin<TH1>(h,y,RooUnfolding::Y) - 1;
    if (biny <  0)  return -1;
    if (biny >= ny) return nx*ny*nz;
    Int_t binz= findBin<TH1>(h,z,RooUnfolding::Z) - 1;
    if (binz <  0)  return -1;
    if (binz >= nz) return nx*ny*nz;
    return binx + nx*(biny + ny*binz);
  }
  template<> int findBin<TH3>(const TH3* h, Double_t x, Double_t y, Double_t z){
    return findBin<TH1>(h,x,y,z);
  }

}
  
template const char* RooUnfolding::name<TH1>(TH1 const*);
template const char* RooUnfolding::name<TH2>(TH2 const*);
template const char* RooUnfolding::name<TH3>(TH3 const*);
template const char* RooUnfolding::title<TH1>(TH1 const*);
template const char* RooUnfolding::title<TH2>(TH2 const*);
template const char* RooUnfolding::title<TH3>(TH3 const*);
template double RooUnfolding::min<TH1>(const TH1* hist, RooUnfolding::Dimension d);
template double RooUnfolding::max<TH1>(const TH1* hist, RooUnfolding::Dimension d);
template double RooUnfolding::min<TH2>(const TH2* hist, RooUnfolding::Dimension d);
template double RooUnfolding::max<TH2>(const TH2* hist, RooUnfolding::Dimension d);
template double RooUnfolding::min<TH3>(const TH3* hist, RooUnfolding::Dimension d);
template double RooUnfolding::max<TH3>(const TH3* hist, RooUnfolding::Dimension d);
template int RooUnfolding::nBins<TH1>(TH1 const*, RooUnfolding::Dimension, bool);
template int RooUnfolding::nBins<TH2>(TH2 const*, RooUnfolding::Dimension, bool);
template int RooUnfolding::nBins<TH3>(TH3 const*, RooUnfolding::Dimension, bool);
template int RooUnfolding::sumW2N<TH1>(TH1 const*);
template int RooUnfolding::sumW2N<TH2>(TH2 const*);
template int RooUnfolding::sumW2N<TH3>(TH3 const*);
template double RooUnfolding::binCenter<TH1>(TH1 const*, int, RooUnfolding::Dimension);
template double RooUnfolding::binCenter<TH2>(TH2 const*, int, RooUnfolding::Dimension);
template double RooUnfolding::binCenter<TH3>(TH3 const*, int, RooUnfolding::Dimension);
template double RooUnfolding::binWidth<TH1>(TH1 const*, int, RooUnfolding::Dimension);
template double RooUnfolding::binWidth<TH2>(TH2 const*, int, RooUnfolding::Dimension);
template double RooUnfolding::binWidth<TH3>(TH3 const*, int, RooUnfolding::Dimension);
template int RooUnfolding::dim<TH1>(TH1 const*);
template int RooUnfolding::dim<TH2>(TH2 const*);
template int RooUnfolding::dim<TH3>(TH3 const*);
template std::vector<RooUnfolding::Variable<TH1> > RooUnfolding::vars<TH1>(TH1 const*);
template std::vector<RooUnfolding::Variable<TH2> > RooUnfolding::vars<TH2>(TH2 const*);
template std::vector<RooUnfolding::Variable<TH3> > RooUnfolding::vars<TH3>(TH3 const*);
template TH1* RooUnfolding::clone<TH1>(TH1 const*);
template TH2* RooUnfolding::clone<TH2>(TH2 const*);
template TH3* RooUnfolding::clone<TH3>(TH3 const*);
template RooUnfolding::Variable<TH1> RooUnfolding::var<TH1>(TH1 const*, RooUnfolding::Dimension);
template RooUnfolding::Variable<TH2> RooUnfolding::var<TH2>(TH2 const*, RooUnfolding::Dimension);
template RooUnfolding::Variable<TH3> RooUnfolding::var<TH3>(TH3 const*, RooUnfolding::Dimension);
template TH1* RooUnfolding::createHist<TH1>(char const*, char const*, RooUnfolding::Variable<TH1> const&);
template TH1* RooUnfolding::createHist<TH1>(char const*, char const*, std::vector<RooUnfolding::Variable<TH1> > const&);
template TH2* RooUnfolding::createHist<TH2>(char const*, char const*, std::vector<RooUnfolding::Variable<TH2> > const&);
template TH1* RooUnfolding::createHist<TH1>(TVectorT<double> const&, char const*, char const*, RooUnfolding::Variable<TH1> const&, bool);
template TH1* RooUnfolding::createHist<TH1>(TVectorT<double> const&, char const*, char const*, std::vector<RooUnfolding::Variable<TH1> > const&, bool);
template TH2* RooUnfolding::createHist<TH2>(TVectorT<double> const&, char const*, char const*, std::vector<RooUnfolding::Variable<TH2> > const&, bool);
template TH1* RooUnfolding::createHist<TH1>(TVectorT<double> const&, TVectorT<double> const&, char const*, char const*, RooUnfolding::Variable<TH1> const&, bool);
template TH1* RooUnfolding::createHist<TH1>(TVectorT<double> const&, TVectorT<double> const&, char const*, char const*, std::vector<RooUnfolding::Variable<TH1> > const&, bool);
template TH2* RooUnfolding::createHist<TH2>(TVectorT<double> const&, TVectorT<double> const&, char const*, char const*, std::vector<RooUnfolding::Variable<TH2> > const&, bool);
template void RooUnfolding::h2v<TH1>(TH1 const*, TVectorT<double>&, bool, bool);
template TVectorT<double> RooUnfolding::h2v<TH1>(TH1 const*, bool, bool);
template TVectorT<double> RooUnfolding::h2ve<TH1>(TH1 const*, bool, bool);
template void RooUnfolding::h2ve<TH1>(TH1 const*, TVectorT<double>&, bool, bool);
template void RooUnfolding::printTable<TH1>(std::ostream&, TH1 const*, TH1 const*, TH1 const*, TH1 const*, TH1 const*, bool, RooUnfolding::ErrorTreatment, double);
template bool RooUnfolding::empty<TH1>(const TH1*);
template bool RooUnfolding::empty<TH2>(const TH2*);
template bool RooUnfolding::empty<TH3>(const TH3*);
  

namespace RooUnfolding {
  TH1* resize (TH1* h, Int_t nx, Int_t ny, Int_t nz){
    // Resize a histogram with a different number of bins.
    // Contents and errors are copied to the same bin numbers (the overflow bin
    // is copied to the new overflow bin) in the new histogram.
    // If the new histogram is larger than the old, the extra bins are zeroed.
    Int_t mx= h->GetNbinsX(), my= h->GetNbinsY(), mz= h->GetNbinsZ();
    Int_t nd= h->GetDimension();
    if (nx<0 || nd<1) nx= mx;
    if (ny<0 || nd<2) ny= my;
    if (nz<0 || nd<3) nz= mz;
    TH1* hc= (TH1*) h->Clone("resize_tmp");

    bool mod= false;
    if (nx!=mx) {
      Double_t xlo= h->GetXaxis()->GetXmin(), xhi= h->GetXaxis()->GetXmax();
      h->GetXaxis()->Set (nx, xlo, xlo+((xhi-xlo)/mx)*nx);
      mod= true;
    }
    if (ny!=my) {
      Double_t ylo= h->GetYaxis()->GetXmin(), yhi= h->GetYaxis()->GetXmax();
      h->GetYaxis()->Set (ny, ylo, ylo+((yhi-ylo)/my)*ny);
      mod= true;
    }
    if (nz!=mz) {
      Double_t zlo= h->GetZaxis()->GetXmin(), zhi= h->GetZaxis()->GetXmax();
      h->GetZaxis()->Set (nz, zlo, zlo+((zhi-zlo)/mz)*nz);
      mod= true;
    }

    if (mod) {
      h->SetBinsLength();  // Just copies array, which isn't right for overflows or 2D/3D
      Int_t s= h->GetSumw2N();
      Int_t ox= mx+1, oy= my+1, oz= mz+1;  // old overflow bin
      Int_t px= nx+1, py= ny+1, pz= nz+1;  // new overflow bin

      if        (nd==1) {

        for (Int_t i= 0; i<=nx; i++) {
          h->SetBinContent (i, i>mx ? 0.0 : hc->GetBinContent (i));
          if (s) h->SetBinError   (i, i>mx ? 0.0 : hc->GetBinError   (i));
        }
        h->SetBinContent (px, h->GetBinContent (ox));
        if (s) h->SetBinError   (px, h->GetBinError   (ox));

      } else if (nd==2) {

        for (Int_t i= 0; i<=nx; i++) {
          for (Int_t j= 0; j<=ny; j++) {
            h->SetBinContent (i, j, i>mx||j>my ? 0.0 : hc->GetBinContent (i, j));
            if (s) h->SetBinError   (i, j, i>mx||j>my ? 0.0 : hc->GetBinError   (i, j));
          }
          h->SetBinContent (i, py, i>mx ? 0.0 : hc->GetBinContent (i, oy));
          if (s) h->SetBinError   (i, py, i>mx ? 0.0 : hc->GetBinError   (i, oy));
        }
        for (Int_t j= 0; j<=ny; j++) {
          h->SetBinContent (px, j, j>my ? 0.0 : hc->GetBinContent (ox, j));
          if (s) h->SetBinError   (px, j, j>my ? 0.0 : hc->GetBinError   (ox, j));
        }
        h->SetBinContent (px, py, hc->GetBinContent (ox, oy));
        if (s) h->SetBinError   (px, py, hc->GetBinError   (ox, oy));

      } else if (nd==3) {

        for (Int_t i= 0; i<=nx; i++) {
          for (Int_t j= 0; j<=ny; j++) {
            for (Int_t k= 0; k<=nz; k++) {
              h->SetBinContent (i, j, k, i>mx||j>my||k>mz ? 0.0 : hc->GetBinContent (i, j, k));
              if (s) h->SetBinError   (i, j, k, i>mx||j>my||k>mz ? 0.0 : hc->GetBinError   (i, j, k));
            }
            h->SetBinContent (i, j, pz, i>mx||j>my ? 0.0 : hc->GetBinContent (i, j, oz));
            if (s) h->SetBinError   (i, j, pz, i>mx||j>my ? 0.0 : hc->GetBinError   (i, j, oz));
          }
          h->SetBinContent (i, py, pz, i>mx ? 0.0 : hc->GetBinContent (i, oy, oz));
          if (s) h->SetBinError   (i, py, pz, i>mx ? 0.0 : hc->GetBinError   (i, oy, oz));
        }
        for (Int_t j= 0; j<=ny; j++) {
          for (Int_t k= 0; k<=nz; k++) {
            h->SetBinContent (px, j, k, j>my||k>mz ? 0.0 : hc->GetBinContent (ox, j, k));
            if (s) h->SetBinError   (px, j, k, j>my||k>mz ? 0.0 : hc->GetBinError   (ox, j, k));
          }
          h->SetBinContent (px, j, pz, j>my ? 0.0 : hc->GetBinContent (ox, j, oz));
          if (s) h->SetBinError   (px, j, pz, j>my ? 0.0 : hc->GetBinError   (ox, j, oz));
        }
        for (Int_t k= 0; k<=nz; k++) {
          for (Int_t i= 0; i<=nx; i++) {
            h->SetBinContent (i, py, k, i>mx||k>mz ? 0.0 : hc->GetBinContent (i, oy, k));
            if (s) h->SetBinError   (i, py, k, i>mx||k>mz ? 0.0 : hc->GetBinError   (i, oy, k));
          }
          h->SetBinContent (px, py, k, k>mz ? 0.0 : hc->GetBinContent (ox, oy, k));
          if (s) h->SetBinError   (px, py, k, k>mz ? 0.0 : hc->GetBinError   (ox, oy, k));
        }
        h->SetBinContent (px, py, pz, hc->GetBinContent (ox, oy, oz));
        if (s) h->SetBinError   (px, py, pz, hc->GetBinError   (ox, oy, oz));

      }
    }
    delete hc;
    return h;
  }

  TH1* convertTH1(const TVectorD& values, const TVectorD& errors, const TH1* hist){
    return RooUnfolding::createHist<TH1>(values,errors,hist->GetName(),hist->GetTitle(),RooUnfolding::vars(hist));
  }
  TH1* convertTH1(const TVectorD& values, const TH1* hist){
    return RooUnfolding::createHist<TH1>(values,hist->GetName(),hist->GetTitle(),RooUnfolding::vars(hist));
  }
  
}<|MERGE_RESOLUTION|>--- conflicted
+++ resolved
@@ -178,17 +178,12 @@
     for (Int_t j= 0; j < h->GetNbinsY()+2*overflow; ++j) {
       double fac = 1.;
       if (norm){
-<<<<<<< HEAD
-        fac= norm->GetBinContent(j)* (correctDensity ? binVolume(norm,j,overflow) : 1);
+        fac= norm->GetBinContent(j + !overflow)* (correctDensity ? binVolume(norm,j,overflow) : 1);
         if (fac != 0.0){
           fac= 1.0/fac;
         } else {
           needSanitization = true;
         }
-=======
-        fac= norm->GetBinContent(j + !overflow)* (correctDensity ? binVolume(norm,j,overflow) : 1);
-        if (fac != 0.0) fac= 1.0/fac;
->>>>>>> f9cb6f67
       }
       for (Int_t i= 0; i < h->GetNbinsX()+2*overflow; ++i) {
         m(i,j)= h->GetBinContent(i+!overflow,j+!overflow) * fac* (correctDensity ? binVolume(h,i,j,overflow) : 1);
