#ifndef NOROOFIT
#include "RooUnfoldHelpers.h"
#include "RooUnfoldFitHelpers.h"
#include "TH1.h"
#include "TAxis.h"
#include "RooUnfoldTH1Helpers.h"
#include <RooUnfoldHelpers.tpp>

#include <iostream>
#include <limits>

#include "TMath.h"
#include "RooAbsReal.h"
#include "RooConstVar.h"
#include "RooCategory.h"
#include "RooRealVar.h"
#include "RooDataHist.h"
#include "RooAbsDataStore.h"
#include "RooHistFunc.h"
#include "RooHistPdf.h"
#include "RooExtendPdf.h"
#include "RooProduct.h"
#include "RooParamHistFunc.h"
#include "RooStats/HistFactory/ParamHistFunc.h"

#define nan std::numeric_limits<double>::quiet_NaN()

#include "RooPoisson.h"
#include "RooProduct.h"
#include "RooWorkspace.h"
#include "TPRegexp.h"

namespace {
  // hack to get access to RooPoisson
  template <typename RooPoissonTag>
  struct RooPoissonHackResult {
    typedef typename RooPoissonTag::type type;
    static type ptr;
  };
  
  template <typename RooPoissonTag>
  typename RooPoissonHackResult<RooPoissonTag>::type RooPoissonHackResult<RooPoissonTag>::ptr;
  
  template<typename RooPoissonTag, typename RooPoissonTag::type p>
  struct RooPoissonRob : RooPoissonHackResult<RooPoissonTag> {
    struct RooPoissonFiller {
      RooPoissonFiller() {RooPoissonHackResult<RooPoissonTag>::ptr = p;}
    };
    static RooPoissonFiller roopoissonfiller_obj;
  };
  
  template<typename RooPoissonTag, typename RooPoissonTag::type p>
  typename RooPoissonRob<RooPoissonTag, p>::RooPoissonFiller RooPoissonRob<RooPoissonTag, p>::roopoissonfiller_obj;
  
  //now expose some members of RooPoisson that we need to access
  struct RooPoissonMean { typedef RooRealProxy(RooPoisson::*type); };
  template class RooPoissonRob<RooPoissonMean, &RooPoisson::mean>;
  //now expose some members of RooPoisson that we need to access
  struct RooPoissonX { typedef RooRealProxy(RooPoisson::*type); };
  template class RooPoissonRob<RooPoissonX, &RooPoisson::x>;
  
  RooRealVar* getGammaParameter(RooPoisson* pois){
    const RooRealProxy& px = pois->*RooPoissonHackResult<RooPoissonMean>::ptr;
    RooProduct* prod = const_cast<RooProduct*>(dynamic_cast<const RooProduct*>(&(px.arg())));
    RooArgList compList(prod->components());
    RooFIter citr(compList.fwdIterator());
    RooAbsArg* arg;
    while((arg = citr.next())){
      RooRealVar* gamma = dynamic_cast<RooRealVar*>(arg);
      if(gamma) return gamma;
    }
    return NULL;
  }

  double getMean(RooPoisson* pois){
    const RooRealProxy& px = pois->*RooPoissonHackResult<RooPoissonMean>::ptr;
    return px.arg().getVal();
  }
}

namespace {
  // hack to get access to RooHistFunc
  template <typename RooHistFuncTag>
  struct RooHistFuncHackResult {
    typedef typename RooHistFuncTag::type type;
    static type ptr;
  };
  
  template <typename RooHistFuncTag>
  typename RooHistFuncHackResult<RooHistFuncTag>::type RooHistFuncHackResult<RooHistFuncTag>::ptr;
  
  template<typename RooHistFuncTag, typename RooHistFuncTag::type p>
  struct RooHistFuncRob : RooHistFuncHackResult<RooHistFuncTag> {
    struct RooHistFuncFiller {
      RooHistFuncFiller() {RooHistFuncHackResult<RooHistFuncTag>::ptr = p;}
    };
    static RooHistFuncFiller roohistfuncfiller_obj;
  };
  
  template<typename RooHistFuncTag, typename RooHistFuncTag::type p>
  typename RooHistFuncRob<RooHistFuncTag, p>::RooHistFuncFiller RooHistFuncRob<RooHistFuncTag, p>::roohistfuncfiller_obj;
  
  //now expose some members of RooHistFunc that we need to access
  struct RooHistFuncObs { typedef RooArgSet(RooHistFunc::*type); };
  template class RooHistFuncRob<RooHistFuncObs, &RooHistFunc::_histObsList>;
  
}

namespace {
  template<class T> T* findLeafServer(RooAbsArg* rr, const char* name){
    if(!rr) return NULL;
    RooFIter sIter = rr->serverMIterator();
    RooAbsArg* server = NULL;
    while ((server=sIter.next())) {
      if(!server) continue;
      if(strcmp(server->GetName(),name) == 0 && (server->InheritsFrom(RooRealVar::Class()) || server->InheritsFrom(RooCategory::Class()))){
        return dynamic_cast<T*>(server);
      } else {
        T* rrv = findLeafServer<T>(server,name);
        if(rrv) return rrv;
      }
    }
    return NULL;
  }

  template<class T> RooArgList argList(const std::vector<T*>& vars){
    RooArgList retval;
    for(auto v:vars) retval.add(*v);
    return retval;
  }
}  


  


/////////////////////////////////////////////////////////////////////////////////////////////////////////////////////////////////////////////////////////

namespace {
  int binNumber(RooAbsArg* arg, double x){
    if(arg->InheritsFrom(RooRealVar::Class())){
      return ((RooRealVar*)(arg))->getBinning().binNumber(x);
    } else {
      return x;
    }
  }
  int nBins(RooAbsArg* arg){
    if(arg->InheritsFrom(RooRealVar::Class())){
      return ((RooRealVar*)(arg))->getBinning().numBins();
    } else if(arg->InheritsFrom(RooCategory::Class())){
      return ((RooCategory*)(arg))->numTypes();
    }
    throw std::runtime_error("unknown argument type for nBins!");
  }
  double min(RooAbsArg* arg){
    if(arg->InheritsFrom(RooRealVar::Class())){
      return ((RooRealVar*)(arg))->getMin();
    } else {
      return 0.;
    }
  }
  double max(RooAbsArg* arg){
    if(arg->InheritsFrom(RooRealVar::Class())){
      return ((RooRealVar*)(arg))->getMax();
    } else if(arg->InheritsFrom(RooCategory::Class())){
      return ((RooCategory*)(arg))->numTypes()-1;      
    }
    throw std::runtime_error("unknown argument type for max!");    
  }
  double binCenter(RooAbsArg* arg, int i){
    if(arg->InheritsFrom(RooRealVar::Class())){    
      return ((RooRealVar*)(arg))->getBinning().binCenter(i);
    } else {
      return i;
    }
  }
  double binWidth(RooAbsArg* arg, int i){
    if(arg->InheritsFrom(RooRealVar::Class())){    
      return ((RooRealVar*)(arg))->getBinning().binWidth(i);
    } else {
      return i;
    }
  }
  double binHighEdge(RooAbsArg* arg, int i){
    if(arg->InheritsFrom(RooRealVar::Class())){    
      return ((RooRealVar*)(arg))->getBinning().binHigh(i);
    } else {
      return i;
    }
  }
  double binLowEdge(RooAbsArg* arg, int i){
    if(arg->InheritsFrom(RooRealVar::Class())){    
      return ((RooRealVar*)(arg))->getBinning().binLow(i);
    } else {
      return i;
    }
  }
  double getVal(RooAbsArg* arg){
    if(arg->InheritsFrom(RooRealVar::Class())){
      return ((RooRealVar*)(arg))->getVal();
    } else if(arg->InheritsFrom(RooCategory::Class())){
      return ((RooCategory*)(arg))->getIndex();
    }
    throw std::runtime_error("unknown argument type for getVal!");                
  }
  void setVal(RooAbsArg* arg, double val){
    if(arg->InheritsFrom(RooRealVar::Class())){
      ((RooRealVar*)(arg))->setVal(val);
    } else if(arg->InheritsFrom(RooCategory::Class())){
      ((RooCategory*)(arg))->setIndex(val);
    } else {
      throw std::runtime_error("unknown argument type for setVal");
    }
  }
  int getBin(RooAbsArg* arg){
    if(arg->InheritsFrom(RooRealVar::Class())){
      return ((RooRealVar*)(arg))->getBinning().binNumber(((RooRealVar*)(arg))->getVal());
    } else if(arg->InheritsFrom(RooCategory::Class())){
      return ((RooCategory*)(arg))->getIndex();
    }
    throw std::runtime_error("unknown argument type for getBin!");        
  }  
}


namespace RooUnfolding { // section 1: trivial helpers
  
  Variable<RooUnfolding::RooFitHist>::Variable(int nBins,double min,double max,const char* name) : _var(new RooRealVar(name,name,nBins,min,max)) {}
  Variable<RooUnfolding::RooFitHist>::Variable(RooAbsArg* var) : _var(var) {};

  template<> Variable<RooUnfolding::RooFitHist> var(const RooUnfolding::RooFitHist* h, Dimension d){
    return Variable<RooUnfolding::RooFitHist>(NULL);
  }

  template<> const char* name<RooUnfolding::RooFitHist>(const RooUnfolding::RooFitHist* h){
    return h->name();
  }
  template<> const char* title<RooUnfolding::RooFitHist>(const RooUnfolding::RooFitHist* h){
    return h->title();
  }

  template<> int findBin<RooUnfolding::RooFitHist>(const RooUnfolding::RooFitHist* h, double x, RooUnfolding::Dimension d){
    if(d > h->dim()) throw std::runtime_error(TString::Format("unable to retrieve min for dimension %d for histogram %s with %d dimensions",d,name(h),(int)(h->dim())).Data());
    return ::binNumber(h->obs(d),x);
  }
  template<> int findBin<RooUnfolding::RooFitHist>(const RooUnfolding::RooFitHist* h, Double_t x){
    if(h->dim() != 1) throw std::runtime_error(TString::Format("inacceptable call: findBin with one coordinate for %d dimensional histogram",(int)(h->dim())).Data());
    return ::binNumber(h->obs(0),x);
  }
  template<> int findBin<RooUnfolding::RooFitHist>(const RooUnfolding::RooFitHist* h, Double_t x, Double_t y){
    if(h->dim() != 2) throw std::runtime_error(TString::Format("inacceptable call: findBin with two coordinates for %d dimensional histogram",(int)(h->dim())).Data());
    return ::binNumber(h->obs(0),x) + ::nBins(h->obs(0)) * ::binNumber(h->obs(1),y);
  }
  template<> int findBin<RooUnfolding::RooFitHist>(const RooUnfolding::RooFitHist* h, Double_t x, Double_t y, Double_t z){
    if(h->dim() != 3) throw std::runtime_error(TString::Format("inacceptable call: findBin with three coordinates for %d dimensional histogram",(int)(h->dim())).Data());
    return ::binNumber(h->obs(0),x) + ::nBins(h->obs(0)) * (::binNumber(h->obs(1),y) + ::nBins(h->obs(1)) * ::binNumber(h->obs(2),z));
  }

  template<> double min<RooUnfolding::RooFitHist>(const RooUnfolding::RooFitHist* hist, RooUnfolding::Dimension d){
    if(d > hist->dim()) throw std::runtime_error(TString::Format("unable to retrieve min for dimension %d for histogram %s with %d dimensions",d,name(hist),(int)(hist->dim())).Data());
    return ::min(hist->obs(d));    
  }
  template<> double max<RooUnfolding::RooFitHist>(const RooUnfolding::RooFitHist* hist, RooUnfolding::Dimension d){
    if(d > hist->dim()) throw std::runtime_error(TString::Format("unable to retrieve max for dimension %d for histogram %s with %d dimensions",d,name(hist),(int)(hist->dim())).Data());
    return ::min(hist->obs(d));
  }
  template<> int sumW2N<RooUnfolding::RooFitHist>(const RooUnfolding::RooFitHist* hist){
    return hist->weighted();
  }
  template<> bool empty<RooUnfolding::RooFitHist>(const RooUnfolding::RooFitHist* hist){
    return false;
  }
  template<> int dim<RooUnfolding::RooFitHist>(const RooUnfolding::RooFitHist* hist){
    // get number of observables
    return hist->dim();
  }
  template<> int nBins<RooUnfolding::RooFitHist>(const RooUnfolding::RooFitHist* hist, bool overflow){
    // get number of bins for all observables
    int n = 1;
    for(size_t i=0; i<hist->dim(); ++i){
      n *= ::nBins(hist->obs(i));
    }
    return n;
  }
  template<> int nBins<RooUnfolding::RooFitHist>(const RooUnfolding::RooFitHist* hist, RooUnfolding::Dimension d, bool overflow){
    // get number of bins for one observable
    if(hist->dim() <= d) return 1;
    return ::nBins(hist->obs(d));
  }
  template<> double binCenter<RooUnfolding::RooFitHist>(const RooUnfolding::RooFitHist*hist, int i, RooUnfolding::Dimension d){
    if(hist->dim() <= d) return nan;
    return ::binCenter(hist->obs(d),i);
  }
  template<> double binWidth<RooUnfolding::RooFitHist>(const RooUnfolding::RooFitHist*hist, int i, RooUnfolding::Dimension d){
    if(hist->dim() <= d) return nan;
    return ::binWidth(hist->obs(d),i);
  }
  template<> double binHighEdge<RooUnfolding::RooFitHist>(const RooUnfolding::RooFitHist*hist, int i, RooUnfolding::Dimension d){
    if(hist->dim() <= d) return nan;
    return ::binHighEdge(hist->obs(d),i);
  }
  template<> double binLowEdge<RooUnfolding::RooFitHist>(const RooUnfolding::RooFitHist*hist, int i, RooUnfolding::Dimension d){
    if(hist->dim() <= d) return nan;
    return ::binLowEdge(hist->obs(d),i);
  }
  template<> int bin<RooUnfolding::RooFitHist>(const RooUnfolding::RooFitHist* hist, int i, Bool_t overflow){
    return i;
  }
  template<> int bin<RooUnfolding::RooFitHist>(const RooUnfolding::RooFitHist* hist, int i, int j, Bool_t overflow){
    int nx = nBins(hist,X);
    return j*nx+i;
  }
  template<> int bin<RooUnfolding::RooFitHist>(const RooUnfolding::RooFitHist* hist, int i, int j, int k, Bool_t overflow){
    int nx = nBins(hist,X);
    int ny = nBins(hist,Y);    
    return k*nx*ny+j*nx+i;
  }    
  template<> void binXYZ<RooUnfolding::RooFitHist>(const RooUnfolding::RooFitHist* hist, int binglobal, int& binx, int& biny, int& binz){
    // stole code from TH1::GetBinXYZ
    int d = dim(hist);
    int nx = nBins(hist,X);
    if (d == 1) {
       binx = binglobal%nx;
       biny = 0;
       binz = 0;
       return;
    } else if (d > 1) {
      int ny = nBins(hist,Y);
      if(d == 2){
        binx = binglobal%nx;
        biny = ((binglobal-binx)/nx)%ny;
        binz = 0;
        return;
      } else if(d == 3) {
        binx = binglobal%nx;
        biny = ((binglobal-binx)/nx)%ny;
        binz = ((binglobal-binx)/nx -biny)/ny;
      }
    }
  }

}
namespace { // interjunction: some additional helpers
  void setBin(RooAbsArg* arg, int ibin){
    if(arg->InheritsFrom(RooRealVar::Class())){
      ((RooRealVar*)(arg))->setVal(((RooRealVar*)(arg))->getBinning().binCenter(ibin));
    } else if(arg->InheritsFrom(RooCategory::Class())){
      ((RooCategory*)(arg))->setIndex(ibin);
    }
  }
  void setBin(const RooUnfolding::RooFitHist* h, int ibin){
    int d = RooUnfolding::dim(h);
    int ix,iy,iz;
    binXYZ(h,ibin,ix,iy,iz);
    setBin(h->obs(0),ix);
    if(d>1) setBin(h->obs(1),iy);
    if(d>2) setBin(h->obs(2),iz);
    if(d>3) throw std::runtime_error(TString::Format("unable to handle histograms %s: %d dimensions!",h->name(),d).Data());
    if(h->bin()!=ibin) throw std::runtime_error("internal binning error!");
  }
}

namespace RooUnfolding {
  template<> const char* varname<RooUnfolding::RooFitHist>(const RooUnfolding::RooFitHist* hist, Dimension d){
    if(d > hist->dim()) throw std::runtime_error(TString::Format("unable to retrieve name for dimension %d for histogram %s with %d dimensions",d,name(hist),(int)(hist->dim())).Data());
    return hist->obs(d)->GetName();        
  }
  template<> double binError<RooUnfolding::RooFitHist>(const RooUnfolding::RooFitHist* h, Int_t i, Bool_t overflow)
  {
    setBin(h,i);
    return h->error();
  }  
  template<> double binContent<RooUnfolding::RooFitHist> (const RooUnfolding::RooFitHist* h, Int_t i, Bool_t overflow){
    setBin(h,i);
    return h->value();
  }
  template<> double binVolume<RooUnfolding::RooFitHist> (const RooUnfolding::RooFitHist* h, Int_t bin, Bool_t overflow){
    double v = 1;
    std::vector<int> ibins = {0,0,0};
    binXYZ(h,bin,ibins[0],ibins[1],ibins[2]);
    for(size_t d=0; d<h->dim(); ++d){
      v *= ::binWidth(h->obs(d),ibins[d]);
    }
    return v;
  }
  template<> void printHistogram<RooUnfolding::RooFitHist>(const RooUnfolding::RooFitHist* h){
    
    if(!h){
      std::cout << "RooFitHist (NULL)" << std::endl;
      return;
    }
    size_t n = nBins(h);
    
    std::cout << "RooFitHist " << name(h) << " @ " << h << " (" << h->func()->ClassName() << " @ " << h->func() << "): " << n << " bins in " << dim(h) << " dimensions (";
    
    for(size_t i=0; i<dim(h); ++i){
      if(i!=0) std::cout << ",";
      std::cout << h->obs(i)->GetName() << "@" << h->obs(i);
    }
    std::cout << ")";
    
    int nnps = h->nps().size();
    std::cout << " " << nnps << " bins affected by NPs" << std::endl;
    h->func()->Print("t");
    for(size_t i=0; i<n; ++i){
      setBin(h,i);
      std::cout << h->bin() << " " << h->value() << " " << h->error() << std::endl;
    }
  }
}

namespace { // interjunction: some additional helpers
  std::vector<RooRealVar*> findParameters(RooUnfolding::RooFitHist* hist, int ibin, const std::vector<RooRealVar*>& c){
    std::vector<RooRealVar*> vec;
    RooAbsReal* f = hist->func();
    for(auto p:c){
      if(!p || !f->dependsOn(*p)) continue;
      setBin(hist,ibin);
      double cval = p->getVal();
      double nomval = f->getVal();
      p->setVal(cval+fabs(p->getError()));
      setBin(hist,ibin);
      double upval = f->getVal();
      p->setVal(cval);
      if(!TMath::AreEqualRel(upval,nomval,1e-9)){
        vec.push_back(p);
      }
    }
    return vec;
  }
  
  void findDependantsPerBin(RooUnfolding::RooFitHist* hist, const std::vector<RooRealVar*>& allvars, std::vector<RooRealVar*>& out){
    if(!hist) throw std::runtime_error("unable to find dependants of invalid histogram!");
    size_t n = RooUnfolding::nBins<RooUnfolding::RooFitHist>(hist,false);
    bool found = false;
    for(size_t i=0; i<n; ++i){
      std::vector<RooRealVar*> params = findParameters(hist,i,allvars);
      if(params.size() == 0){
        out.push_back(NULL);
      } else if(params.size() == 1){
        found = true;
        out.push_back(params[0]);
      } else {
        throw std::runtime_error(TString::Format("found %d parameters influencing bin %d of histogram %s!",(int)(params.size()),(int)i,hist->name()).Data());
      }
    }
    if(!found) out.clear();
  }
  template<class T>void replace(T*& old, const RooAbsCollection& newlist){
    if(old){
      T* newObj = dynamic_cast<T*>(newlist.find(old->GetName()));
      if(newObj) old=newObj;
    }
  }
  inline double useIf(double val, bool selector){
    return selector ? val : 1.;
  }
}

namespace RooUnfolding { // section 2: non-trivial helpers

  const char* RooFitHist::name() const { return this->_func->GetName(); }
  const char* RooFitHist::title() const { return this->_func->GetTitle(); }
  RooAbsArg* RooFitHist::obs(size_t i) const { if(i>this->_obs.size()) throw std::runtime_error("attempt to access invalid observable!"); return this->_obs[i]; }
  size_t RooFitHist::dim() const { return this->_obs.size(); };

  void RooFitHist::saveSnapshot(std::map<std::string,double>& snsh) const {
    for(size_t i=0; i<this->_obs.size(); ++i){
      snsh[this->_obs[i]->GetName()] = ::getVal(this->_obs[i]);
    }
  }
  void RooFitHist::loadSnapshot(const std::map<std::string,double>& snsh){
    for(size_t i=0; i<this->_obs.size(); ++i){
      ::setVal(this->_obs[i],snsh.at(this->_obs[i]->GetName()));
    }
  }
    
  int RooFitHist::bin() const { 
    size_t offset = 1;
    size_t ibin = 0;
    for(size_t i=0; i<this->dim(); ++i){
      RooAbsArg* x = this->obs(i);
      size_t ix = ::getBin(x);
      ibin += offset*ix;
      offset *= ::nBins(x);
    }
    return ibin;
  };

  RooAbsReal* RooFitHist::func() const { return this->_func; }

  RooFitHist::RooFitHist() : _func(0) {
    // default constructor
  }

  RooFitHist::RooFitHist(const RooFitHist* h) : _func(h->_func), _obs(h->_obs) {
    for(auto obs:_obs) if(!obs) obs->GetName();
  }
  RooFitHist::RooFitHist(RooAbsReal* f, const std::vector<RooAbsArg*>& obs) : _func(f), _obs(obs) {
    for(auto obs:_obs) if(!obs) obs->GetName();
  }
  RooFitHist::RooFitHist(RooAbsReal* f, RooAbsArg* obs) : _func(f) {
    _obs.push_back(obs);
    for(auto obs:_obs) if(!obs) obs->GetName();
  }
  RooFitHist::RooFitHist(RooAbsReal* f, RooAbsArg* obs1, RooAbsArg* obs2) : _func(f) { 
    _obs.push_back(obs1); _obs.push_back(obs2);
    for(auto obs:_obs) if(!obs) obs->GetName();
  } 
  RooFitHist::RooFitHist(RooAbsReal* f, const std::vector<RooAbsArg*>& obs, const std::vector<RooRealVar*>& nps) : RooFitHist(f,obs) {
    findDependantsPerBin(this,nps,this->_gamma);
  }
  RooFitHist::RooFitHist(RooAbsReal* f, RooAbsArg* obs, const std::vector<RooRealVar*>& nps)  : RooFitHist(f,obs) {
    findDependantsPerBin(this,nps,this->_gamma);
  }
  RooFitHist::RooFitHist(RooAbsReal* f, RooAbsArg* obs1, RooAbsArg* obs2, const std::vector<RooRealVar*>& nps) :  RooFitHist(f,obs1,obs2) { 
    findDependantsPerBin(this,nps,this->_gamma);
  }

  double getIntegral(const TH1* histo, bool includeUnderflowOverflow, bool correctDensity){
    int offset = !includeUnderflowOverflow;    
    double integral = 0.;
    for (int ix=0 ; ix < histo->GetNbinsX() ; ix++) {
      if (histo->GetNbinsY() > 1) {
        for (int iy=0 ; iy < histo->GetNbinsY() ; iy++) {
          if (histo->GetNbinsZ() > 1) {          
            for (int iz=0 ; iz < histo->GetNbinsZ() ; iz++) {
              int bin = histo->GetBin(ix+offset,iy+offset,iz+offset);
              double volume = useIf(histo->GetXaxis()->GetBinWidth(ix+offset)*histo->GetYaxis()->GetBinWidth(iy+offset)*histo->GetZaxis()->GetBinWidth(iz+offset),correctDensity);
              integral +=histo->GetBinContent(bin)/volume;
            }
          } else {
            int bin = histo->GetBin(ix+offset,iy+offset);
            double volume = useIf(histo->GetXaxis()->GetBinWidth(ix+offset)*histo->GetYaxis()->GetBinWidth(iy+offset),correctDensity);
            integral +=histo->GetBinContent(bin)/volume;            
          }
        }
      } else {
        int bin = histo->GetBin(ix+offset);
        double volume = useIf(histo->GetXaxis()->GetBinWidth(ix+offset),correctDensity);
        integral +=histo->GetBinContent(bin)/volume;                    
      }
    }
    return integral;
  }
  
  RooDataHist* convertTH1(const TH1* histo, const std::vector<RooAbsArg*>& vars, bool includeUnderflowOverflow, bool correctDensity, double scale){
    return convertTH1(histo,argList(vars),includeUnderflowOverflow,correctDensity,scale);
  }

  RooDataHist* convertTH1(const TH1* histo, const RooArgList& obs, bool includeUnderflowOverflow, bool correctDensity, double scale){
    TString name(histo->GetName());
    TString title(histo->GetTitle());
   
    // Define x,y,z as 1st, 2nd and 3rd observable
    RooAbsArg* xvar = obs.at(0);
    RooAbsArg* yvar = obs.at(1);
    RooAbsArg* zvar = obs.at(2);
 
    RooArgSet args(obs);
    RooDataHist* dh = new RooDataHist(TString::Format("%s_hist",name.Data()),title,args);

    int offset = !includeUnderflowOverflow;

    // Transfer contents
    Int_t xmin(0),ymin(0),zmin(0) ;
    
    for (int ix=0 ; ix < ::nBins(xvar) ; ix++) {
      ::setBin(xvar,ix) ;
      if (yvar) {
        for (int iy=0 ; iy < ::nBins(yvar) ; iy++) {
          ::setBin(yvar,iy) ;
          if (zvar) {
            for (int iz=0 ; iz < ::nBins(zvar) ; iz++) {
              ::setBin(zvar,iz) ;
              int bin = histo->GetBin(ix+offset,iy+offset,iz+offset);
              double volume = useIf(histo->GetXaxis()->GetBinWidth(ix+offset)*histo->GetYaxis()->GetBinWidth(iy+offset)*histo->GetZaxis()->GetBinWidth(iz+offset),correctDensity);
              dh->add(obs,scale*histo->GetBinContent(bin)/volume,TMath::Power(scale*histo->GetBinError(bin)/volume,2)) ;
            }
          } else {
            int bin = histo->GetBin(ix+offset,iy+offset);
<<<<<<< HEAD
	    double volume = correctDensity ? (histo->GetXaxis()->GetBinWidth(ix+offset)*histo->GetYaxis()->GetBinWidth(iy+offset)) : 1;
            dh->add(obs,histo->GetBinContent(bin)/volume,TMath::Power(histo->GetBinError(bin)/volume,2)) ;
=======
            double volume = useIf(histo->GetXaxis()->GetBinWidth(ix+offset)*histo->GetYaxis()->GetBinWidth(iy+offset),correctDensity);
            dh->add(obs,scale*histo->GetBinContent(bin)/volume,TMath::Power(scale*histo->GetBinError(bin)/volume,2)) ;
>>>>>>> e857d507
          }
        }
      } else {
        int bin = histo->GetBin(ix+offset);
        double volume = useIf(histo->GetXaxis()->GetBinWidth(ix+offset),correctDensity);
        dh->add(obs,scale*histo->GetBinContent(bin)/volume,TMath::Power(scale*histo->GetBinError(bin)/volume,2)) ;     
      }
    }
    
    dh->removeSelfFromDir();

    return dh;
  }

  std::vector<RooRealVar*> createGammas(const TH1* histo, bool includeUnderflowOverflow, double uncThreshold){
    std::vector<RooRealVar*> gammas;
    int offset = !includeUnderflowOverflow;
    Int_t ix(0),iy(0),iz(0) ;
    for (ix=0 ; ix < histo->GetNbinsX()+2*includeUnderflowOverflow ; ix++) {
      if (dim(histo)>1) {
        for (iy=0 ; iy < histo->GetNbinsY()+2*includeUnderflowOverflow ; iy++) {
          if (dim(histo)>2) {
            for (iz=0 ; iz < histo->GetNbinsZ()+2*includeUnderflowOverflow ; iz++) {
              double val = histo->GetBinContent(ix+offset,iy+offset,iz+offset);
              double err = histo->GetBinError(ix+offset,iy+offset,iz+offset);
              if(val > 0 && err/val>uncThreshold){
                TString name = TString::Format("gamma_stat_%s_%d",histo->GetName(),(int)gammas.size());
                RooRealVar* g = new RooRealVar(name,name,1.);
                g->setError(err/val);
                gammas.push_back(g);                
              } else {
                gammas.push_back(0);
              }
            }
          } else {
            double val = histo->GetBinContent(ix+offset,iy+offset);
            double err = histo->GetBinError(ix+offset,iy+offset);            
            if(val > 0 && err/val>uncThreshold){
              TString name = TString::Format("gamma_stat_%s_%d",histo->GetName(),(int)gammas.size());
              RooRealVar* g = new RooRealVar(name,name,1.);
              g->setError(err/val);
              gammas.push_back(g);                
            } else {
              gammas.push_back(0);
            }
          }
        }
      } else {
        double val = histo->GetBinContent(ix+offset);
        double err = histo->GetBinError(ix+offset);                    
        if(val > 0 && err/val>uncThreshold){
          TString name = TString::Format("gamma_stat_%s_%d",histo->GetName(),(int)gammas.size());
          RooRealVar* g = new RooRealVar(name,name,1.);
          g->setError(err/val);
          gammas.push_back(g);                
        } else {
          gammas.push_back(0);
        }
      }
    }
    return gammas;
  }

  std::vector<RooRealVar*> createGammas(const RooDataHist* dh, const RooArgList& obs, double uncThreshold){
    std::vector<RooRealVar*> gammas;

    // Define x,y,z as 1st, 2nd and 3rd observable
    RooAbsArg* xvar = obs.at(0);
    RooAbsArg* yvar = obs.at(1);
    RooAbsArg* zvar = obs.at(2);

    // Transfer contents
    Int_t xmin(0),ymin(0),zmin(0) ;
    Int_t ix(0),iy(0),iz(0) ;
    for (ix=0 ; ix < ::nBins(xvar) ; ix++) {
      ::setBin(xvar,ix) ;
      if (yvar) {
        for (iy=0 ; iy < ::nBins(yvar) ; iy++) {
          ::setBin(yvar,iy) ;
          if (zvar) {
            for (iz=0 ; iz < ::nBins(zvar) ; iz++) {
              ::setBin(zvar,iz) ;
              dh->get(obs);
              double val = dh->weight();
              double err = sqrt(dh->weightSquared());
              if(val > 0 && err/val>uncThreshold){
                TString name = TString::Format("gamma_stat_%s_%d",dh->GetName(),(int)gammas.size());
                RooRealVar* g = new RooRealVar(name,name,1.);
                g->setError(err/val);
                gammas.push_back(g);                
              } else {
                gammas.push_back(0);
              }
            }
          } else {
            dh->get(obs);
            double val = dh->weight();
            double err = sqrt(dh->weightSquared());
            if(val > 0 && err/val>uncThreshold){
              TString name = TString::Format("gamma_stat_%s_%d",dh->GetName(),(int)gammas.size());
              RooRealVar* g = new RooRealVar(name,name,1.);
              g->setError(err/val);
              gammas.push_back(g);                
            } else {
              gammas.push_back(0);
            }
          }
        }
      } else {
        dh->get(obs);
        double val = dh->weight();
        double err = sqrt(dh->weightSquared());
        if(val > 0 && err/val>uncThreshold){
          TString name = TString::Format("gamma_stat_%s_%d",dh->GetName(),(int)gammas.size());
          RooRealVar* g = new RooRealVar(name,name,1.);
          g->setError(err/val);
          gammas.push_back(g);                
        } else {
          gammas.push_back(0);
        }
      }
    }
    return gammas;
  }  
  
  
  RooFitHist::RooFitHist(const TH1* hist, const std::vector<RooAbsArg*>& obs, bool includeUnderflowOverflow, double uncThreshold, bool correctDensity) : RooFitHist(hist,argList(obs),includeUnderflowOverflow,uncThreshold,correctDensity) {}
  RooFitHist::RooFitHist(const TH1* hist, const RooArgList& obslist, bool includeUnderflowOverflow, double uncThreshold, bool correctDensity) : RooFitHist(convertTH1(hist,obslist,includeUnderflowOverflow,correctDensity),obslist,uncThreshold){}


  RooFitHist::RooFitHist(RooHistFunc* hf, const RooArgList& obslist, double uncThreshold){
    RooFIter itr(obslist.fwdIterator());
    RooAbsArg* arg = NULL;
    while((arg = (RooAbsArg*)itr.next())){
      if(!arg) continue;
      if(!hf->dependsOn(*arg)) continue;
      this->_obs.push_back(arg);
    }
    if(uncThreshold >= 0){
      this->_func = this->setupErrors(hf,&(hf->dataHist()),uncThreshold);
    } else {
      this->_func = hf;
    }
  }
  
  RooFitHist::RooFitHist(RooDataHist* dh, const RooArgList& obslist, double uncThreshold){
    TString name(dh->GetName());
    TString title(dh->GetTitle());
    RooHistFunc* hf = new RooHistFunc(TString::Format("%s_Values",name.Data()),title,obslist,*dh);
    RooFIter itr(obslist.fwdIterator());
    RooAbsArg* arg = NULL;
    while((arg = (RooAbsArg*)itr.next())){
      if(!arg) continue;
      if(!hf->dependsOn(*arg)) continue;
      this->_obs.push_back(arg);
    }    
    if(uncThreshold >= 0){
      this->_func = this->setupErrors(hf,dh,uncThreshold);
    } else {
      this->_func = hf;
    }
  }

  RooAbsReal* makeParamHistFunc(const char* name, const char* title, const RooArgList& obslist, const std::vector<RooRealVar*>& gamma){
    RooArgList gammas;
    RooRealVar* const_g = NULL;
    for(auto g:gamma){
      if(g){
        g->setConstant(false);
        gammas.add(*g);
      } else {
        if(!const_g){
          const_g = new RooRealVar("gamma_stat_const","gamma_stat_const",1.);
          const_g->setConstant(true);
        }
        gammas.add(*const_g);
      }
    }
    ParamHistFunc* phf = new ParamHistFunc(TString::Format("%s_mcstat",name),title,obslist,gammas);
    phf->recursiveRedirectServers(obslist);
    return phf;
  }
  
  RooAbsReal* RooFitHist::setupErrors(const RooHistFunc* hf, const RooDataHist* dh, double uncThreshold){
    RooArgList obslist;
    for(auto obs:this->_obs) obslist.add(*obs);
    this->_gamma = createGammas(dh,obslist,uncThreshold);
    RooArgList components;
    components.add(*hf);
    RooAbsReal* phf =  makeParamHistFunc(hf->GetName(),hf->GetTitle(),obslist,this->_gamma);
    components.add(*phf);
    RooProduct* prod = new RooProduct(TString::Format("%s_x_Uncertainties",hf->GetName()),hf->GetTitle(),components);
    return prod;
  }

  void RooFitHist::replace(const RooAbsCollection& newlist){
    ::replace(this->_func,newlist);
    for(size_t i=0; i<this->_obs.size(); ++i){
      ::replace(this->_obs[i],newlist);
    }
    for(size_t i=0; i<this->_gamma.size(); ++i){
      ::replace(this->_gamma[i],newlist);
    }
  }

  double RooFitHist::error() const {
    size_t i = this->bin();
    if(this->_gamma.size() <= (size_t)i) return sqrt(this->value());
    if(!this->_gamma[i]) return 0;
    double cval = this->_gamma[i]->getVal();
    double nomval = this->_func->getVal();
    this->_gamma[i]->setVal(cval+fabs(this->_gamma[i]->getError()));
    double eup = this->_func->getVal() - nomval;
    this->_gamma[i]->setVal(cval-fabs(this->_gamma[i]->getError()));
    double edn = this->_func->getVal() - nomval;
    double err = (fabs(eup)+fabs(edn))/2;
    this->_gamma[i]->setVal(cval);
    return err;
  }
  double RooFitHist::value() const {
    if(this->_func->InheritsFrom(RooAbsPdf::Class())){
      const RooAbsPdf* pdf = static_cast<const RooAbsPdf*>(this->_func);
      if(pdf->extendMode() == RooAbsPdf::CanBeExtended || pdf->extendMode() == RooAbsPdf::MustBeExtended){
        return pdf->getVal()*pdf->expectedEvents(0);
      }
    }
    return this->_func->getVal();
  }
  bool RooFitHist::weighted() const {
    return (this->_gamma.size() > 0);
  }
  void RooFitHist::printHist() const {
    printHistogram(this);
  }
  bool RooFitHist::checkValidity() const {
    for(auto obs:_obs){
      if(!this->_func->dependsOn(*obs)){
        throw std::runtime_error("observable mismatch!");
      }
    }
    for(auto np:_gamma){
      if(!np) continue;
      if(!this->_func->dependsOn(*np)){
        throw std::runtime_error("nuisance parameter mismatch!");
      }
    }
    return true;
  }

  RooHistFunc* makeHistFunc(const char* name, const TH1* histo, const RooArgList& obs, bool includeUnderflowOverflow, bool correctDensity){
    RooDataHist* dh = convertTH1(histo,obs,includeUnderflowOverflow,correctDensity);
    return new RooHistFunc(name,histo->GetTitle(),obs,*dh);
  }
  RooHistFunc* makeHistFunc(const TH1* histo, const RooArgList& obs, bool includeUnderflowOverflow, bool correctDensity){
    TString name(TString::Format("%s_histfunc",histo->GetName()));
    return makeHistFunc(name.Data(),histo,obs,includeUnderflowOverflow,correctDensity);
  }
  RooHistFunc* makeHistFunc(RooDataHist* dhist, const std::vector<RooAbsArg*>& obs){
    if(!dhist) return NULL;
    RooArgSet vars;
    for(size_t i=0; i<obs.size(); ++i){
      if(dhist->get()->find(*obs[i]))
        vars.add(*obs[i]);
    }
    return new RooHistFunc(TString::Format("%s_func",dhist->GetName()),dhist->GetTitle(),vars,*dhist);
  }
  RooHistFunc* makeHistFunc(RooDataHist* dhist, const RooArgList& obs){
    if(!dhist) return NULL;
    return new RooHistFunc(TString::Format("%s_func",dhist->GetName()),dhist->GetTitle(),obs,*dhist);
  }
  RooAbsPdf* makeHistPdf(const char* name, const TH1* histo, const RooArgList& obs, bool includeUnderflowOverflow, bool correctDensity){
    double integral = getIntegral(histo,includeUnderflowOverflow,correctDensity);
    RooDataHist* dh = convertTH1(histo,obs,includeUnderflowOverflow,correctDensity,1./integral);
    RooHistPdf* hf = new RooHistPdf(TString::Format("%s_shape",name),histo->GetTitle(),obs,*dh);
    hf->setUnitNorm(true);
    RooRealVar* norm = new RooRealVar(TString::Format("%s_norm",dh->GetName()),dh->GetTitle(),integral);
    norm->setConstant(true);
    return new RooExtendPdf(name,histo->GetTitle(),*hf,*norm);
  }
  RooAbsPdf* makeHistPdf(const TH1* histo, const RooArgList& obs, bool includeUnderflowOverflow, bool correctDensity){
    return makeHistPdf(histo->GetName(),histo,obs,includeUnderflowOverflow,correctDensity);
  }
  RooAbsPdf* makeHistPdf(RooDataHist* dhist, const std::vector<RooAbsArg*>& obs){
    if(!dhist) return NULL;
    RooArgSet vars;
    for(size_t i=0; i<obs.size(); ++i){
      if(dhist->get()->find(*obs[i]))
        vars.add(*obs[i]);
    }
    RooHistPdf* hf = new RooHistPdf(TString::Format("%s_shape",dhist->GetName()),dhist->GetTitle(),vars,*dhist);
    RooRealVar* norm = new RooRealVar(TString::Format("%s_norm",dhist->GetName()),dhist->GetTitle(),dhist->sumEntries());
    norm->setConstant(true);
    return new RooExtendPdf(TString::Format("%s_pdf",dhist->GetName()),dhist->GetTitle(),*hf,*norm);
  }

  RooFitHist::RooFitHist(RooDataHist* d, const std::vector<RooAbsArg*>& obs) : _func(0), _obs(obs) {
    this->_func = makeHistFunc(d,_obs);
  }
  RooFitHist::RooFitHist(RooDataHist* d, RooAbsArg* obs) : _func(0) {
    this->_obs.push_back(obs);
    this->_func = makeHistFunc(d,_obs);    
  }
  RooFitHist::RooFitHist(RooDataHist* d, RooAbsArg* obs1, RooAbsArg* obs2) : _func(0) { 
    this->_obs.push_back(obs1); this->_obs.push_back(obs2);
    this->_func = makeHistFunc(d,_obs);    
  } 


  template<> RooUnfolding::RooFitHist* createHist<RooUnfolding::RooFitHist>(const char* name, const char* title, const Variable<RooUnfolding::RooFitHist>& x, const Variable<RooUnfolding::RooFitHist>& y){
    RooArgSet vars(*x._var,*y._var);
    std::runtime_error("createHist 1 called");
    return NULL;
  }
  template<> RooUnfolding::RooFitHist* createHist<RooUnfolding::RooFitHist>(const char* name, const char* title, const std::vector<Variable<RooUnfolding::RooFitHist>>& x){
    std::runtime_error("createHist 2 called");
    return NULL;
  }
  template<> RooUnfolding::RooFitHist* createHist<RooUnfolding::RooFitHist>(const TMatrixD& m, const char* name, const char* title, const Variable<RooUnfolding::RooFitHist>& x, const Variable<RooUnfolding::RooFitHist>& y){  
    // Sets the bin content of the histogram as that element of the input vector
    std::runtime_error("createHist 3 called");        
    return NULL;
  }
  template<> RooUnfolding::RooFitHist* createHist<RooUnfolding::RooFitHist>(const TMatrixD& m, const TMatrixD& me, const char* name, const char* title, const Variable<RooUnfolding::RooFitHist>& x, const Variable<RooUnfolding::RooFitHist>& y){  
    // Sets the bin content of the histogram as that element of the input vector
    std::runtime_error("createHist 4 called");            
    return NULL;
  }

  template<> RooUnfolding::RooFitHist* createHist<RooUnfolding::RooFitHist>(const TVectorD& v, const char* name, const char* title, const std::vector<Variable<RooUnfolding::RooFitHist>>& x, bool overflow){
    std::runtime_error("createHist 5 called");                
    return 0;
  }
  template<> RooUnfolding::RooFitHist* createHist<RooUnfolding::RooFitHist>(const TVectorD& v, const TVectorD& ve, const char* name, const char* title, const std::vector<Variable<RooUnfolding::RooFitHist>>& x, bool overflow){
    std::runtime_error("createHist 6 called");                    
    return 0;
  }
  template<> TVectorD subtract<RooUnfolding::RooFitHist,TVectorD>(const TVectorD& orig, const RooUnfolding::RooFitHist* hist, bool overflow) {
    TVectorD res(orig);
    size_t n = nBins(hist);
    for(size_t i=0; i<n; ++i){
      res[i] -= binContent(hist,i,overflow);
    }
    return res;
  }

  template<> void h2v<RooUnfolding::RooFitHist>  (const RooUnfolding::RooFitHist* h, TVectorD& v, bool overflow, bool correctDensity){
    size_t n = nBins(h);
    v.ResizeTo(n);
    for(size_t i=0; i<n; ++i){
      v[i] = binContent(h,i,overflow) * (correctDensity ? binVolume(h,i,overflow) : 1);
    }
  }
  template<> void h2ve<RooUnfolding::RooFitHist>  (const RooUnfolding::RooFitHist* h, TVectorD& v, bool overflow, bool correctDensity){
    size_t n = nBins(h);
    v.ResizeTo(n);
    for(size_t i=0; i<n; ++i){
      v[i] = binError(h,i,overflow) * (correctDensity ? binVolume(h,i,overflow) : 1);      
    }    
  }    

  template<> TVectorD h2v<RooUnfolding::RooFitHist>  (const RooUnfolding::RooFitHist* h, bool overflow, bool correctDensity){
    TVectorD v;
    h2v(h,v,overflow,correctDensity);
    return v;    
  }
  template<> TVectorD h2ve<RooUnfolding::RooFitHist>  (const RooUnfolding::RooFitHist* h, bool overflow, bool correctDensity){
    TVectorD v;
    h2ve(h,v,overflow,correctDensity);
    return v;    
  }
  template<> void h2mNorm<RooUnfolding::RooFitHist>  (const RooUnfolding::RooFitHist* h, TMatrixD& m, const RooUnfolding::RooFitHist* norm, bool overflow, bool correctDensity){
    // sets Matrix to values of bins in a 2D input histogram
    size_t nx = nBins(h,X);
    size_t ny = nBins(h,Y);
    m.ResizeTo(nx,ny);
    for(size_t j=0; j<ny; ++j){
      double fac = 1.;
      if (norm){
        int b = bin(norm,j,overflow);
        fac= binContent(norm,b,overflow) * (correctDensity ? binVolume(norm,b,overflow) : 1);
        if (fac != 0.0) fac= 1.0/fac;
      }
      for(size_t i=0; i<nx; ++i){
        int b = bin(h,i,j,overflow);
        m(i,j) = binContent(h,b,overflow) * fac * (correctDensity ? binVolume(h,b,overflow) : 1);
      }
    }
  }
  template<> void h2meNorm<RooUnfolding::RooFitHist>  (const RooUnfolding::RooFitHist* h, TMatrixD& m, const RooUnfolding::RooFitHist* norm, bool overflow, bool correctDensity){
    // sets Matrix to errors of bins in a 2D input histogram
    size_t nx = nBins(h,X);
    size_t ny = nBins(h,Y);
    m.ResizeTo(nx,ny);
    for(size_t j=0; j<ny; ++j){
      double fac = 1.;
      if (norm){
        int b = bin(norm,j,overflow);
        fac= binContent(norm,b,overflow) * (correctDensity ? binVolume(norm,b,overflow) : 1);
        if (fac != 0.0) fac= 1.0/fac;
      }
      for(size_t i=0; i<nx; ++i){
        int b = bin(h,i,j,overflow);
        m(i,j) = binError(h,b,overflow) * fac * (correctDensity ? binVolume(h,b,overflow) : 1);
      }
    }
  }
  template<> TMatrixD h2mNorm<RooUnfolding::RooFitHist>  (const RooUnfolding::RooFitHist* h, const RooUnfolding::RooFitHist* norm, bool overflow, bool correctDensity){
    // Returns Matrix of values of bins in a 2D input histogram
    TMatrixD m;
    h2mNorm(h,m,norm, overflow,correctDensity);
    return m;
  }
  template<> TMatrixD h2meNorm<RooUnfolding::RooFitHist>  (const RooUnfolding::RooFitHist* h, const RooUnfolding::RooFitHist* norm, bool overflow, bool correctDensity){
    // Returns Matrix of errors of bins in a 2D input histogram
    TMatrixD m;
    h2meNorm(h,m,norm, overflow,correctDensity);
    return m;
  }
  template<> void h2m  (const RooUnfolding::RooFitHist* h, TMatrixD& m, bool overflow, bool correctDensity) { h2mNorm (h,m,(const RooUnfolding::RooFitHist*)NULL,overflow,correctDensity);}
  template<> void h2me  (const RooUnfolding::RooFitHist* h, TMatrixD& m, bool overflow, bool correctDensity){ h2meNorm(h,m,(const RooUnfolding::RooFitHist*)NULL,overflow,correctDensity); };  
  template<> TMatrixD h2m<RooUnfolding::RooFitHist>  (const RooUnfolding::RooFitHist* h, bool overflow, bool correctDensity){
    // Returns Matrix of values of bins in a 2D input histogram
    TMatrixD m;
    h2m(h,m,overflow,correctDensity);
    return m;
  }
  template<> TMatrixD h2me<RooUnfolding::RooFitHist>  (const RooUnfolding::RooFitHist* h, bool overflow, bool correctDensity){
    // Returns Matrix of errors of bins in a 2D input histogram
    TMatrixD m;
    h2me(h,m,overflow,correctDensity);
    return m;
  }

  const std::vector<RooRealVar*>& RooUnfolding::RooFitHist::nps() const {
    return this->_gamma;
  }

  template<> RooUnfolding::RooFitHist* clone<RooUnfolding::RooFitHist>(RooUnfolding::RooFitHist const* h){
    if(!h) return NULL;
    RooAbsReal* rr = (RooAbsReal*)(h->func()->cloneTree());
    std::vector<RooAbsArg*> obs;
    for(size_t i=0; i<dim(h); ++i){
      RooAbsArg* rrv = findLeafServer<RooAbsArg>(rr,h->obs(i)->GetName());
      obs.push_back(rrv);
    }
    std::vector<RooRealVar*> nps;
    for(auto np:h->nps()){
      RooRealVar* new_np = NULL;
      if(np){
        new_np = findLeafServer<RooRealVar>(rr,np->GetName());
      } 
      nps.push_back(new_np);
    }    
    if(h->dim() != obs.size()) throw std::runtime_error("dimensionality mismatch!");
    if(nps.size() > 0 && nBins(h) != nps.size()) throw std::runtime_error("bin number mismatch!");
    RooFitHist* newh = new RooFitHist(rr,obs,nps);
    newh->checkValidity();
    return newh;
  }
}  

template RooUnfolding::RooFitHist* RooUnfolding::createHist<RooUnfolding::RooFitHist>(TVectorT<double> const&, char const*, char const*, RooUnfolding::Variable<RooUnfolding::RooFitHist> const&, bool);
template std::vector<RooUnfolding::Variable<RooUnfolding::RooFitHist> > RooUnfolding::vars<RooUnfolding::RooFitHist>(RooUnfolding::RooFitHist const*); 
template void RooUnfolding::printTable<RooUnfolding::RooFitHist>(std::ostream&, RooUnfolding::RooFitHist const*, RooUnfolding::RooFitHist const*, RooUnfolding::RooFitHist const*, RooUnfolding::RooFitHist const*, RooUnfolding::RooFitHist const*, bool, RooUnfolding::ErrorTreatment, double);

#include "RooWorkspace.h"

void RooUnfolding::importToWorkspace(RooWorkspace* ws, RooAbsReal* object){
  // insert an object into a workspace (wrapper for RooWorkspace::import)
  if(!ws) return;
  if(!object) return;
  ws->import(*object,RooFit::RecycleConflictNodes());
}

void RooUnfolding::importToWorkspace(RooWorkspace* ws, RooAbsData* object){
  // insert an object into a workspace (wrapper for RooWorkspace::import)
  if(!ws) return;
  if(!object) return;
  ws->import(*object);
}

void RooUnfolding::setGammaUncertainties(RooWorkspace* ws){
  RooArgSet pdfs (ws->allPdfs());
  RooFIter itr(pdfs.fwdIterator());
  TPRegexp re("gamma_stat_.*");    
  RooAbsArg* obj = NULL;;
  while((obj = itr.next())){
    RooPoisson* pois = dynamic_cast<RooPoisson*>(obj);
    if(!pois) continue;
    if(!re.Match(pois->GetName())) continue;
    RooRealVar* gamma = getGammaParameter(pois);
    double val = getMean(pois);
    gamma->setError(sqrt(val)/val);
  }
}

const RooArgSet* RooUnfolding::getObservables(const RooHistFunc* f){
  return &(f->*RooHistFuncHackResult<RooHistFuncObs>::ptr);
}

void RooUnfolding::printClients(const RooAbsArg* obj){
  TIterator* itr = obj->clientIterator();
  TObject* x;
  std::cout << obj << " " << obj->ClassName() << " " << obj->GetName() << " has the following clients" << std::endl;
  while((x = itr->Next())){
    std::cout << "  " << x << " " << x->ClassName() << " " << x->GetName() << std::endl;
  }
}
void RooUnfolding::printServers(const RooAbsArg* obj){
  TIterator* itr = obj->serverIterator();
  TObject* x;
  std::cout << obj << " " << obj->ClassName() << " " << obj->GetName() << " has the following servers" << std::endl;
  while((x = itr->Next())){
    std::cout << "  " << x << " " << x->ClassName() << " " << x->GetName() << std::endl;
  }
}  

 template<class ObjT,class ListT>std::vector<ObjT*> RooUnfolding::matchingObjects(const ListT* c, const char* pattern){
  TPRegexp re(pattern);
  std::vector<ObjT*> retval;
  RooFIter itr(c->fwdIterator());
  ObjT* arg = NULL;
  while((arg = (ObjT*)itr.next())){
    if(!arg) continue;
    if(re.Match(arg->GetName())){
      retval.push_back(arg);
    }
  }
  return retval;
}
std::vector<RooAbsReal*> RooUnfolding::matchingObjects(const RooAbsCollection* c, const char* pattern){
  return matchingObjects<RooAbsReal,RooAbsCollection>(c,pattern);
}


RooArgSet RooUnfolding::allVars(RooWorkspace* ws, const char* pattern){
  TPRegexp re(pattern);
  RooArgSet allVars(ws->allVars());
  RooFIter itr(allVars.fwdIterator());
  RooAbsArg* arg = NULL;
  RooArgSet retval;
  while((arg = itr.next())){
    if(!arg) continue;
    if(re.Match(arg->GetName())){
      retval.add(*arg);
    }
  }
  return retval;
}

ClassImp(RooUnfolding::RooFitHist)

#endif<|MERGE_RESOLUTION|>--- conflicted
+++ resolved
@@ -579,13 +579,8 @@
             }
           } else {
             int bin = histo->GetBin(ix+offset,iy+offset);
-<<<<<<< HEAD
-	    double volume = correctDensity ? (histo->GetXaxis()->GetBinWidth(ix+offset)*histo->GetYaxis()->GetBinWidth(iy+offset)) : 1;
-            dh->add(obs,histo->GetBinContent(bin)/volume,TMath::Power(histo->GetBinError(bin)/volume,2)) ;
-=======
             double volume = useIf(histo->GetXaxis()->GetBinWidth(ix+offset)*histo->GetYaxis()->GetBinWidth(iy+offset),correctDensity);
             dh->add(obs,scale*histo->GetBinContent(bin)/volume,TMath::Power(scale*histo->GetBinError(bin)/volume,2)) ;
->>>>>>> e857d507
           }
         }
       } else {
